--- conflicted
+++ resolved
@@ -1262,15 +1262,8 @@
 /// Entities that don't match the query are skipped.
 ///
 /// This struct is created by the [`Query::iter_many`](crate::system::Query::iter_many) and [`Query::iter_many_mut`](crate::system::Query::iter_many_mut) methods.
-<<<<<<< HEAD
 pub struct QueryManyIter<'w, 's, D: QueryData, F: QueryFilter, I: Iterator<Item: EntityBorrow>> {
-=======
-pub struct QueryManyIter<'w, 's, D: QueryData, F: QueryFilter, I: Iterator>
-where
-    I::Item: Borrow<Entity>,
-{
     world: UnsafeWorldCell<'w>,
->>>>>>> c9fa9759
     entity_iter: I,
     entities: &'w Entities,
     tables: &'w Tables,
@@ -2112,7 +2105,6 @@
     }
 }
 
-<<<<<<< HEAD
 /// An [`Iterator`] over the query items generated from an iterator of unique [`Entity`]s.
 ///
 /// Items are returned in the order of the provided iterator.
@@ -2132,7 +2124,74 @@
 
 impl<'w, 's, D: QueryData, F: QueryFilter, I: EntitySetIterator>
     QueryManyUniqueIter<'w, 's, D, F, I>
-=======
+{
+    /// # Safety
+    /// - `world` must have permission to access any of the components registered in `query_state`.
+    /// - `world` must be the same one used to initialize `query_state`.
+    pub(crate) unsafe fn new<EntityList: EntitySet<IntoIter = I>>(
+        world: UnsafeWorldCell<'w>,
+        query_state: &'s QueryState<D, F>,
+        entity_list: EntityList,
+        last_run: Tick,
+        this_run: Tick,
+    ) -> QueryManyUniqueIter<'w, 's, D, F, I> {
+        QueryManyUniqueIter(QueryManyIter::new(
+            world,
+            query_state,
+            entity_list,
+            last_run,
+            this_run,
+        ))
+    }
+}
+
+impl<'w, 's, D: QueryData, F: QueryFilter, I: EntitySetIterator> Iterator
+    for QueryManyUniqueIter<'w, 's, D, F, I>
+{
+    type Item = D::Item<'w>;
+
+    #[inline(always)]
+    fn next(&mut self) -> Option<Self::Item> {
+        // SAFETY: Entities are guaranteed to be unique, thus do not alias.
+        unsafe {
+            QueryManyIter::<'w, 's, D, F, I>::fetch_next_aliased_unchecked(
+                &mut self.0.entity_iter,
+                self.0.entities,
+                self.0.tables,
+                self.0.archetypes,
+                &mut self.0.fetch,
+                &mut self.0.filter,
+                self.0.query_state,
+            )
+        }
+    }
+
+    fn size_hint(&self) -> (usize, Option<usize>) {
+        let (_, max_size) = self.0.entity_iter.size_hint();
+        (0, max_size)
+    }
+}
+
+// This is correct as [`QueryManyIter`] always returns `None` once exhausted.
+impl<'w, 's, D: QueryData, F: QueryFilter, I: EntitySetIterator> FusedIterator
+    for QueryManyUniqueIter<'w, 's, D, F, I>
+{
+}
+
+// SAFETY: Fetching unique entities maintains uniqueness.
+unsafe impl<'w, 's, F: QueryFilter, I: EntitySetIterator> EntitySetIterator
+    for QueryManyUniqueIter<'w, 's, Entity, F, I>
+{
+}
+
+impl<'w, 's, D: QueryData, F: QueryFilter, I: EntitySetIterator> Debug
+    for QueryManyUniqueIter<'w, 's, D, F, I>
+{
+    fn fmt(&self, f: &mut Formatter<'_>) -> fmt::Result {
+        f.debug_struct("QueryManyUniqueIter").finish()
+    }
+}
+
 /// An [`Iterator`] over sorted query results of a [`QueryManyIter`].
 ///
 /// This struct is created by the [`sort`](QueryManyIter), [`sort_unstable`](QueryManyIter),
@@ -2148,38 +2207,17 @@
 }
 
 impl<'w, 's, D: QueryData, F: QueryFilter, I: Iterator<Item = Entity>>
-    QuerySortedManyIter<'w, 's, D, F, I>
->>>>>>> c9fa9759
-{
+    QuerySortedManyIter<'w, 's, D, F, I> {
     /// # Safety
     /// - `world` must have permission to access any of the components registered in `query_state`.
     /// - `world` must be the same one used to initialize `query_state`.
-<<<<<<< HEAD
-    pub(crate) unsafe fn new<EntityList: EntitySet<IntoIter = I>>(
-=======
     /// - `entity_list` must only contain unique entities or be empty.
     pub(crate) unsafe fn new<EntityList: IntoIterator<IntoIter = I>>(
->>>>>>> c9fa9759
         world: UnsafeWorldCell<'w>,
         query_state: &'s QueryState<D, F>,
         entity_list: EntityList,
         last_run: Tick,
         this_run: Tick,
-<<<<<<< HEAD
-    ) -> QueryManyUniqueIter<'w, 's, D, F, I> {
-        QueryManyUniqueIter(QueryManyIter::new(
-            world,
-            query_state,
-            entity_list,
-            last_run,
-            this_run,
-        ))
-    }
-}
-
-impl<'w, 's, D: QueryData, F: QueryFilter, I: EntitySetIterator> Iterator
-    for QueryManyUniqueIter<'w, 's, D, F, I>
-=======
     ) -> QuerySortedManyIter<'w, 's, D, F, I> {
         let fetch = D::init_fetch(world, &query_state.fetch_state, last_run, this_run);
         QuerySortedManyIter {
@@ -2286,52 +2324,11 @@
 }
 
 impl<'w, 's, D: ReadOnlyQueryData, F: QueryFilter, I: Iterator<Item = Entity>> Iterator
-    for QuerySortedManyIter<'w, 's, D, F, I>
->>>>>>> c9fa9759
-{
-    type Item = D::Item<'w>;
-
-    #[inline(always)]
-    fn next(&mut self) -> Option<Self::Item> {
-<<<<<<< HEAD
-        // SAFETY: Entities are guaranteed to be unique, thus do not alias.
-        unsafe {
-            QueryManyIter::<'w, 's, D, F, I>::fetch_next_aliased_unchecked(
-                &mut self.0.entity_iter,
-                self.0.entities,
-                self.0.tables,
-                self.0.archetypes,
-                &mut self.0.fetch,
-                &mut self.0.filter,
-                self.0.query_state,
-            )
-        }
-    }
-
-    fn size_hint(&self) -> (usize, Option<usize>) {
-        let (_, max_size) = self.0.entity_iter.size_hint();
-        (0, max_size)
-    }
-}
-
-// This is correct as [`QueryManyIter`] always returns `None` once exhausted.
-impl<'w, 's, D: QueryData, F: QueryFilter, I: EntitySetIterator> FusedIterator
-    for QueryManyUniqueIter<'w, 's, D, F, I>
-{
-}
-
-// SAFETY: Fetching unique entities maintains uniqueness.
-unsafe impl<'w, 's, F: QueryFilter, I: EntitySetIterator> EntitySetIterator
-    for QueryManyUniqueIter<'w, 's, Entity, F, I>
-{
-}
-
-impl<'w, 's, D: QueryData, F: QueryFilter, I: EntitySetIterator> Debug
-    for QueryManyUniqueIter<'w, 's, D, F, I>
-{
-    fn fmt(&self, f: &mut Formatter<'_>) -> fmt::Result {
-        f.debug_struct("QueryManyUniqueIter").finish()
-=======
+    for QuerySortedManyIter<'w, 's, D, F, I> {
+        type Item = D::Item<'w>;
+    
+        #[inline(always)]
+        fn next(&mut self) -> Option<Self::Item> {
         let entity = self.entity_iter.next()?;
         // SAFETY:
         // It is safe to alias for ReadOnlyWorldQuery.
@@ -2343,6 +2340,7 @@
         self.entity_iter.size_hint()
     }
 }
+
 
 impl<'w, 's, D: ReadOnlyQueryData, F: QueryFilter, I: DoubleEndedIterator<Item = Entity>>
     DoubleEndedIterator for QuerySortedManyIter<'w, 's, D, F, I>
@@ -2367,7 +2365,7 @@
 {
     fn fmt(&self, f: &mut Formatter<'_>) -> fmt::Result {
         f.debug_struct("QuerySortedManyIter").finish()
->>>>>>> c9fa9759
+
     }
 }
 
