--- conflicted
+++ resolved
@@ -11,19 +11,13 @@
     storage::{SparseSetIndex, TableId},
     world::{unsafe_world_cell::UnsafeWorldCell, World, WorldId},
 };
-<<<<<<< HEAD
-use bevy_utils::tracing::warn;
+
+use alloc::vec::Vec;
 #[cfg(feature = "trace")]
 use bevy_utils::tracing::Span;
 use core::{fmt, mem::MaybeUninit, ptr};
-=======
-use alloc::vec::Vec;
-use core::{borrow::Borrow, fmt, mem::MaybeUninit, ptr};
->>>>>>> 1f2d0e63
 use fixedbitset::FixedBitSet;
 use log::warn;
-#[cfg(feature = "trace")]
-use tracing::Span;
 
 use super::{
     NopWorldQuery, QueryBuilder, QueryData, QueryEntityError, QueryFilter, QueryManyIter,
