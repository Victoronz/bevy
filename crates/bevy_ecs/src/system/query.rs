use crate::{
    batching::BatchingStrategy,
    component::Tick,
<<<<<<< HEAD
    entity::{
        unique_array::UniqueEntityArray, Entity, EntityDoesNotExistError, EntityEquivalent,
        EntitySet,
    },
=======
    entity::{Entity, EntityBorrow, EntityDoesNotExistError, EntitySet, UniqueEntityArray},
>>>>>>> f57c7a43
    query::{
        DebugCheckedUnwrap, NopWorldQuery, QueryCombinationIter, QueryData, QueryEntityError,
        QueryFilter, QueryIter, QueryManyIter, QueryManyUniqueIter, QueryParIter, QueryParManyIter,
        QueryParManyUniqueIter, QuerySingleError, QueryState, ROQueryItem, ReadOnlyQueryData,
    },
    world::unsafe_world_cell::UnsafeWorldCell,
};
use core::{
    marker::PhantomData,
    mem::MaybeUninit,
    ops::{Deref, DerefMut},
};

/// [System parameter] that provides selective access to the [`Component`] data stored in a [`World`].
///
/// Enables access to [entity identifiers] and [components] from a system, without the need to directly access the world.
/// Its iterators and getter methods return *query items*.
/// Each query item is a type containing data relative to an entity.
///
/// `Query` is a generic data structure that accepts two type parameters:
///
/// - **`D` (query data).**
///   The type of data contained in the query item.
///   Only entities that match the requested data will generate an item.
///   Must implement the [`QueryData`] trait.
/// - **`F` (query filter).**
///   A set of conditions that determines whether query items should be kept or discarded.
///   Must implement the [`QueryFilter`] trait.
///   This type parameter is optional.
///
/// [`World`]: crate::world::World
///
/// # Similar parameters
///
/// [`Query`] has few sibling [`SystemParam`](crate::system::system_param::SystemParam)s, which perform additional validation:
/// - [`Single`] - Exactly one matching query item.
/// - [`Option<Single>`] - Zero or one matching query item.
/// - [`Populated`] - At least one matching query item.
///
/// Those parameters will prevent systems from running if their requirements aren't met.
///
/// # System parameter declaration
///
/// A query should always be declared as a system parameter.
/// This section shows the most common idioms involving the declaration of `Query`.
///
/// ## Component access
///
/// A query defined with a reference to a component as the query fetch type parameter can be used to generate items that refer to the data of said component.
///
/// ```
/// # use bevy_ecs::prelude::*;
/// # #[derive(Component)]
/// # struct ComponentA;
/// # fn immutable_ref(
/// // A component can be accessed by shared reference...
/// query: Query<&ComponentA>
/// # ) {}
/// # bevy_ecs::system::assert_is_system(immutable_ref);
///
/// # fn mutable_ref(
/// // ... or by mutable reference.
/// query: Query<&mut ComponentA>
/// # ) {}
/// # bevy_ecs::system::assert_is_system(mutable_ref);
/// ```
///
/// ## Query filtering
///
/// Setting the query filter type parameter will ensure that each query item satisfies the given condition.
///
/// ```
/// # use bevy_ecs::prelude::*;
/// # #[derive(Component)]
/// # struct ComponentA;
/// # #[derive(Component)]
/// # struct ComponentB;
/// # fn system(
/// // Just `ComponentA` data will be accessed, but only for entities that also contain
/// // `ComponentB`.
/// query: Query<&ComponentA, With<ComponentB>>
/// # ) {}
/// # bevy_ecs::system::assert_is_system(system);
/// ```
///
/// ## `QueryData` or `QueryFilter` tuples
///
/// Using tuples, each `Query` type parameter can contain multiple elements.
///
/// In the following example, two components are accessed simultaneously, and the query items are filtered on two conditions.
///
/// ```
/// # use bevy_ecs::prelude::*;
/// # #[derive(Component)]
/// # struct ComponentA;
/// # #[derive(Component)]
/// # struct ComponentB;
/// # #[derive(Component)]
/// # struct ComponentC;
/// # #[derive(Component)]
/// # struct ComponentD;
/// # fn immutable_ref(
/// query: Query<(&ComponentA, &ComponentB), (With<ComponentC>, Without<ComponentD>)>
/// # ) {}
/// # bevy_ecs::system::assert_is_system(immutable_ref);
/// ```
///
/// ## Entity identifier access
///
/// The identifier of an entity can be made available inside the query item by including [`Entity`] in the query fetch type parameter.
///
/// ```
/// # use bevy_ecs::prelude::*;
/// # #[derive(Component)]
/// # struct ComponentA;
/// # fn system(
/// query: Query<(Entity, &ComponentA)>
/// # ) {}
/// # bevy_ecs::system::assert_is_system(system);
/// ```
///
/// ## Optional component access
///
/// A component can be made optional in a query by wrapping it into an [`Option`].
/// In this way, a query item can still be generated even if the queried entity does not contain the wrapped component.
/// In this case, its corresponding value will be `None`.
///
/// ```
/// # use bevy_ecs::prelude::*;
/// # #[derive(Component)]
/// # struct ComponentA;
/// # #[derive(Component)]
/// # struct ComponentB;
/// # fn system(
/// // Generates items for entities that contain `ComponentA`, and optionally `ComponentB`.
/// query: Query<(&ComponentA, Option<&ComponentB>)>
/// # ) {}
/// # bevy_ecs::system::assert_is_system(system);
/// ```
///
/// See the documentation for [`AnyOf`] to idiomatically declare many optional components.
///
/// See the [performance] section to learn more about the impact of optional components.
///
/// ## Disjoint queries
///
/// A system cannot contain two queries that break Rust's mutability rules.
/// In this case, the [`Without`] filter can be used to disjoint them.
///
/// In the following example, two queries mutably access the same component.
/// Executing this system will panic, since an entity could potentially match the two queries at the same time by having both `Player` and `Enemy` components.
/// This would violate mutability rules.
///
/// ```should_panic
/// # use bevy_ecs::prelude::*;
/// # #[derive(Component)]
/// # struct Health;
/// # #[derive(Component)]
/// # struct Player;
/// # #[derive(Component)]
/// # struct Enemy;
/// #
/// fn randomize_health(
///     player_query: Query<&mut Health, With<Player>>,
///     enemy_query: Query<&mut Health, With<Enemy>>,
/// )
/// # {}
/// # let mut randomize_health_system = IntoSystem::into_system(randomize_health);
/// # let mut world = World::new();
/// # randomize_health_system.initialize(&mut world);
/// # randomize_health_system.run((), &mut world);
/// ```
///
/// Adding a `Without` filter will disjoint the queries.
/// In this way, any entity that has both `Player` and `Enemy` components is excluded from both queries.
///
/// ```
/// # use bevy_ecs::prelude::*;
/// # #[derive(Component)]
/// # struct Health;
/// # #[derive(Component)]
/// # struct Player;
/// # #[derive(Component)]
/// # struct Enemy;
/// #
/// fn randomize_health(
///     player_query: Query<&mut Health, (With<Player>, Without<Enemy>)>,
///     enemy_query: Query<&mut Health, (With<Enemy>, Without<Player>)>,
/// )
/// # {}
/// # let mut randomize_health_system = IntoSystem::into_system(randomize_health);
/// # let mut world = World::new();
/// # randomize_health_system.initialize(&mut world);
/// # randomize_health_system.run((), &mut world);
/// ```
///
/// An alternative to this idiom is to wrap the conflicting queries into a [`ParamSet`](super::ParamSet).
///
/// ## Whole Entity Access
///
/// [`EntityRef`]s can be fetched from a query. This will give read-only access to any component on the entity,
/// and can be used to dynamically fetch any component without baking it into the query type. Due to this global
/// access to the entity, this will block any other system from parallelizing with it. As such these queries
/// should be sparingly used.
///
/// ```
/// # use bevy_ecs::prelude::*;
/// # #[derive(Component)]
/// # struct ComponentA;
/// # fn system(
/// query: Query<(EntityRef, &ComponentA)>
/// # ) {}
/// # bevy_ecs::system::assert_is_system(system);
/// ```
///
/// As `EntityRef` can read any component on an entity, a query using it will conflict with *any* mutable
/// access. It is strongly advised to couple `EntityRef` queries with the use of either `With`/`Without`
/// filters or `ParamSets`. This also limits the scope of the query, which will improve iteration performance
/// and also allows it to parallelize with other non-conflicting systems.
///
/// ```should_panic
/// # use bevy_ecs::prelude::*;
/// # #[derive(Component)]
/// # struct ComponentA;
/// # fn system(
/// // This will panic!
/// // EntityRef provides read access to ALL components on an entity.
/// // When combined with &mut ComponentA in the same query, it creates
/// // a conflict because EntityRef could read ComponentA while the &mut
/// // attempts to modify it - violating Rust's borrowing rules of no
/// // simultaneous read+write access.
/// query: Query<(EntityRef, &mut ComponentA)>
/// # ) {}
/// # bevy_ecs::system::assert_system_does_not_conflict(system);
/// ```
/// ```
/// # use bevy_ecs::prelude::*;
/// # #[derive(Component)]
/// # struct ComponentA;
/// # #[derive(Component)]
/// # struct ComponentB;
/// # fn system(
/// // This will not panic.
/// // This creates a perfect separation where:
/// // 1. First query reads entities that have ComponentA
/// // 2. Second query modifies ComponentB only on entities that DON'T have ComponentA
/// // Result: No entity can ever be accessed by both queries simultaneously
/// query_a: Query<EntityRef, With<ComponentA>>,
/// query_b: Query<&mut ComponentB, Without<ComponentA>>,
/// # ) {}
/// # bevy_ecs::system::assert_system_does_not_conflict(system);
/// ```
/// The fundamental rule: [`EntityRef`]'s ability to read all components means it can never
/// coexist with mutable access. With/Without filters guarantee this by keeping the
/// queries on completely separate entities.
///
/// # Accessing query items
///
/// The following table summarizes the behavior of the safe methods that can be used to get query items.
///
/// |Query methods|Effect|
/// |:---:|---|
/// |[`iter`]\[[`_mut`][`iter_mut`]]|Returns an iterator over all query items.|
/// |[[`iter().for_each()`][`for_each`]\[[`iter_mut().for_each()`][`for_each`]],<br>[`par_iter`]\[[`_mut`][`par_iter_mut`]]|Runs a specified function for each query item.|
/// |[`iter_many`]\[[`_mut`][`iter_many_mut`]]|Iterates or runs a specified function over query items generated by a list of entities.|
/// |[`iter_combinations`]\[[`_mut`][`iter_combinations_mut`]]|Returns an iterator over all combinations of a specified number of query items.|
/// |[`get`]\[[`_mut`][`get_mut`]]|Returns the query item for the specified entity.|
/// |[`many`]\[[`_mut`][`many_mut`]],<br>[`get_many`]\[[`_mut`][`get_many_mut`]]|Returns the query items for the specified entities.|
/// |[`single`]\[[`_mut`][`single_mut`]],<br>[`single`]\[[`_mut`][`single_mut`]]|Returns the query item while verifying that there aren't others.|
///
/// There are two methods for each type of query operation: immutable and mutable (ending with `_mut`).
/// When using immutable methods, the query items returned are of type [`ROQueryItem`], a read-only version of the query item.
/// In this circumstance, every mutable reference in the query fetch type parameter is substituted by a shared reference.
///
/// # Performance
///
/// Creating a `Query` is a low-cost constant operation.
/// Iterating it, on the other hand, fetches data from the world and generates items, which can have a significant computational cost.
///
/// [`Table`] component storage type is much more optimized for query iteration than [`SparseSet`].
///
/// Two systems cannot be executed in parallel if both access the same component type where at least one of the accesses is mutable.
/// This happens unless the executor can verify that no entity could be found in both queries.
///
/// Optional components increase the number of entities a query has to match against.
/// This can hurt iteration performance, especially if the query solely consists of only optional components, since the query would iterate over each entity in the world.
///
/// The following table compares the computational complexity of the various methods and operations, where:
///
/// - **n** is the number of entities that match the query,
/// - **r** is the number of elements in a combination,
/// - **k** is the number of involved entities in the operation,
/// - **a** is the number of archetypes in the world,
/// - **C** is the [binomial coefficient], used to count combinations.
///   <sub>n</sub>C<sub>r</sub> is read as "*n* choose *r*" and is equivalent to the number of distinct unordered subsets of *r* elements that can be taken from a set of *n* elements.
///
/// |Query operation|Computational complexity|
/// |:---:|:---:|
/// |[`iter`]\[[`_mut`][`iter_mut`]]|O(n)|
/// |[[`iter().for_each()`][`for_each`]\[[`iter_mut().for_each()`][`for_each`]],<br>[`par_iter`]\[[`_mut`][`par_iter_mut`]]|O(n)|
/// |[`iter_many`]\[[`_mut`][`iter_many_mut`]]|O(k)|
/// |[`iter_combinations`]\[[`_mut`][`iter_combinations_mut`]]|O(<sub>n</sub>C<sub>r</sub>)|
/// |[`get`]\[[`_mut`][`get_mut`]]|O(1)|
/// |([`get_`][`get_many`])[`many`]|O(k)|
/// |([`get_`][`get_many_mut`])[`many_mut`]|O(k<sup>2</sup>)|
/// |[`single`]\[[`_mut`][`single_mut`]],<br>[`single`]\[[`_mut`][`single_mut`]]|O(a)|
/// |Archetype based filtering ([`With`], [`Without`], [`Or`])|O(a)|
/// |Change detection filtering ([`Added`], [`Changed`])|O(a + n)|
///
/// # `Iterator::for_each`
///
/// `for_each` methods are seen to be generally faster than directly iterating through `iter` on worlds with high archetype
/// fragmentation, and may enable additional optimizations like [autovectorization]. It is strongly advised to only use
/// [`Iterator::for_each`] if it tangibly improves performance.  *Always* be sure profile or benchmark both before and
/// after the change!
///
/// ```rust
/// # use bevy_ecs::prelude::*;
/// # #[derive(Component)]
/// # struct ComponentA;
/// # fn system(
/// # query: Query<&ComponentA>,
/// # ) {
/// // This might be result in better performance...
/// query.iter().for_each(|component| {
///     // do things with the component
/// });
/// // ...than this. Always be sure to benchmark to validate the difference!
/// for component in query.iter() {
///     // do things with the component
/// }
/// # }
/// # bevy_ecs::system::assert_system_does_not_conflict(system);
/// ```
///
/// [`Component`]: crate::component::Component
/// [autovectorization]: https://en.wikipedia.org/wiki/Automatic_vectorization
/// [`Added`]: crate::query::Added
/// [`AnyOf`]: crate::query::AnyOf
/// [binomial coefficient]: https://en.wikipedia.org/wiki/Binomial_coefficient
/// [`Changed`]: crate::query::Changed
/// [components]: crate::component::Component
/// [entity identifiers]: Entity
/// [`EntityRef`]: crate::world::EntityRef
/// [`for_each`]: #iterator-for-each
/// [`get`]: Self::get
/// [`get_many`]: Self::get_many
/// [`get_many_mut`]: Self::get_many_mut
/// [`get_mut`]: Self::get_mut
/// [`single`]: Self::single
/// [`single_mut`]: Self::single_mut
/// [`iter`]: Self::iter
/// [`iter_combinations`]: Self::iter_combinations
/// [`iter_combinations_mut`]: Self::iter_combinations_mut
/// [`iter_many`]: Self::iter_many
/// [`iter_many_mut`]: Self::iter_many_mut
/// [`iter_mut`]: Self::iter_mut
/// [`many`]: Self::many
/// [`many_mut`]: Self::many_mut
/// [`Or`]: crate::query::Or
/// [`par_iter`]: Self::par_iter
/// [`par_iter_mut`]: Self::par_iter_mut
/// [performance]: #performance
/// [`Single`]: Single
/// [`Option<Single>`]: Single
/// [`single`]: Self::single
/// [`single_mut`]: Self::single_mut
/// [`SparseSet`]: crate::storage::SparseSet
/// [System parameter]: crate::system::SystemParam
/// [`Table`]: crate::storage::Table
/// [`With`]: crate::query::With
/// [`Without`]: crate::query::Without
pub struct Query<'world, 'state, D: QueryData, F: QueryFilter = ()> {
    // SAFETY: Must have access to the components registered in `state`.
    world: UnsafeWorldCell<'world>,
    state: &'state QueryState<D, F>,
    last_run: Tick,
    this_run: Tick,
}

impl<D: ReadOnlyQueryData, F: QueryFilter> Clone for Query<'_, '_, D, F> {
    fn clone(&self) -> Self {
        *self
    }
}

impl<D: ReadOnlyQueryData, F: QueryFilter> Copy for Query<'_, '_, D, F> {}

impl<D: QueryData, F: QueryFilter> core::fmt::Debug for Query<'_, '_, D, F> {
    fn fmt(&self, f: &mut core::fmt::Formatter) -> core::fmt::Result {
        f.debug_struct("Query")
            .field("matched_entities", &self.iter().count())
            .field("state", &self.state)
            .field("last_run", &self.last_run)
            .field("this_run", &self.this_run)
            .field("world", &self.world)
            .finish()
    }
}

impl<'w, 's, D: QueryData, F: QueryFilter> Query<'w, 's, D, F> {
    /// Creates a new query.
    ///
    /// # Safety
    ///
    /// * This will create a query that could violate memory safety rules. Make sure that this is only
    ///   called in ways that ensure the queries have unique mutable access.
    /// * `world` must be the world used to create `state`.
    #[inline]
    pub(crate) unsafe fn new(
        world: UnsafeWorldCell<'w>,
        state: &'s QueryState<D, F>,
        last_run: Tick,
        this_run: Tick,
    ) -> Self {
        Self {
            world,
            state,
            last_run,
            this_run,
        }
    }

    /// Returns another `Query` from this that fetches the read-only version of the query items.
    ///
    /// For example, `Query<(&mut D1, &D2, &mut D3), With<F>>` will become `Query<(&D1, &D2, &D3), With<F>>`.
    /// This can be useful when working around the borrow checker,
    /// or reusing functionality between systems via functions that accept query types.
    ///
    /// # See also
    ///
    /// [`into_readonly`](Self::into_readonly) for a version that consumes the `Query` to return one with the full `'world` lifetime.
    pub fn as_readonly(&self) -> Query<'_, 's, D::ReadOnly, F> {
        // SAFETY: The reborrowed query is converted to read-only, so it cannot perform mutable access,
        // and the original query is held with a shared borrow, so it cannot perform mutable access either.
        unsafe { self.reborrow_unsafe() }.into_readonly()
    }

    /// Returns another `Query` from this does not return any data, which can be faster.
    fn as_nop(&self) -> Query<'_, 's, NopWorldQuery<D>, F> {
        let new_state = self.state.as_nop();
        // SAFETY:
        // - The reborrowed query is converted to read-only, so it cannot perform mutable access,
        //   and the original query is held with a shared borrow, so it cannot perform mutable access either.
        //   Note that although `NopWorldQuery` itself performs *no* access and could soundly alias a mutable query,
        //   it has the original `QueryState::component_access` and could be `transmute`d to a read-only query.
        // - The world matches because it was the same one used to construct self.
        unsafe { Query::new(self.world, new_state, self.last_run, self.this_run) }
    }

    /// Returns another `Query` from this that fetches the read-only version of the query items.
    ///
    /// For example, `Query<(&mut D1, &D2, &mut D3), With<F>>` will become `Query<(&D1, &D2, &D3), With<F>>`.
    /// This can be useful when working around the borrow checker,
    /// or reusing functionality between systems via functions that accept query types.
    ///
    /// # See also
    ///
    /// [`as_readonly`](Self::as_readonly) for a version that borrows the `Query` instead of consuming it.
    pub fn into_readonly(self) -> Query<'w, 's, D::ReadOnly, F> {
        let new_state = self.state.as_readonly();
        // SAFETY:
        // - This is memory safe because it turns the query immutable.
        // - The world matches because it was the same one used to construct self.
        unsafe { Query::new(self.world, new_state, self.last_run, self.this_run) }
    }

    /// Returns a new `Query` reborrowing the access from this one. The current query will be unusable
    /// while the new one exists.
    ///
    /// # Example
    ///
    /// For example this allows to call other methods or other systems that require an owned `Query` without
    /// completely giving up ownership of it.
    ///
    /// ```
    /// # use bevy_ecs::prelude::*;
    /// #
    /// # #[derive(Component)]
    /// # struct ComponentA;
    ///
    /// fn helper_system(query: Query<&ComponentA>) { /* ... */}
    ///
    /// fn system(mut query: Query<&ComponentA>) {
    ///     helper_system(query.reborrow());
    ///     // Can still use query here:
    ///     for component in &query {
    ///         // ...
    ///     }
    /// }
    /// ```
    pub fn reborrow(&mut self) -> Query<'_, 's, D, F> {
        // SAFETY: this query is exclusively borrowed while the new one exists, so
        // no overlapping access can occur.
        unsafe { self.reborrow_unsafe() }
    }

    /// Returns a new `Query` reborrowing the access from this one.
    /// The current query will still be usable while the new one exists, but must not be used in a way that violates aliasing.
    ///
    /// # Safety
    ///
    /// This function makes it possible to violate Rust's aliasing guarantees.
    /// You must make sure this call does not result in a mutable or shared reference to a component with a mutable reference.
    ///
    /// # See also
    ///
    /// - [`reborrow`](Self::reborrow) for the safe versions.
    pub unsafe fn reborrow_unsafe(&self) -> Query<'_, 's, D, F> {
        // SAFETY:
        // - This is memory safe because the caller ensures that there are no conflicting references.
        // - The world matches because it was the same one used to construct self.
        unsafe { self.copy_unsafe() }
    }

    /// Returns a new `Query` copying the access from this one.
    /// The current query will still be usable while the new one exists, but must not be used in a way that violates aliasing.
    ///
    /// # Safety
    ///
    /// This function makes it possible to violate Rust's aliasing guarantees.
    /// You must make sure this call does not result in a mutable or shared reference to a component with a mutable reference.
    ///
    /// # See also
    ///
    /// - [`reborrow_unsafe`](Self::reborrow_unsafe) for a safer version that constrains the returned `'w` lifetime to the length of the borrow.
    unsafe fn copy_unsafe(&self) -> Query<'w, 's, D, F> {
        // SAFETY:
        // - This is memory safe because the caller ensures that there are no conflicting references.
        // - The world matches because it was the same one used to construct self.
        unsafe { Query::new(self.world, self.state, self.last_run, self.this_run) }
    }

    /// Returns an [`Iterator`] over the read-only query items.
    ///
    /// This iterator is always guaranteed to return results from each matching entity once and only once.
    /// Iteration order is not guaranteed.
    ///
    /// # Example
    ///
    /// Here, the `report_names_system` iterates over the `Player` component of every entity that contains it:
    ///
    /// ```
    /// # use bevy_ecs::prelude::*;
    /// #
    /// # #[derive(Component)]
    /// # struct Player { name: String }
    /// #
    /// fn report_names_system(query: Query<&Player>) {
    ///     for player in &query {
    ///         println!("Say hello to {}!", player.name);
    ///     }
    /// }
    /// # bevy_ecs::system::assert_is_system(report_names_system);
    /// ```
    ///
    /// # See also
    ///
    /// [`iter_mut`](Self::iter_mut) for mutable query items.
    #[inline]
    pub fn iter(&self) -> QueryIter<'_, 's, D::ReadOnly, F> {
        self.as_readonly().into_iter()
    }

    /// Returns an [`Iterator`] over the query items.
    ///
    /// This iterator is always guaranteed to return results from each matching entity once and only once.
    /// Iteration order is not guaranteed.
    ///
    /// # Example
    ///
    /// Here, the `gravity_system` updates the `Velocity` component of every entity that contains it:
    ///
    /// ```
    /// # use bevy_ecs::prelude::*;
    /// #
    /// # #[derive(Component)]
    /// # struct Velocity { x: f32, y: f32, z: f32 }
    /// fn gravity_system(mut query: Query<&mut Velocity>) {
    ///     const DELTA: f32 = 1.0 / 60.0;
    ///     for mut velocity in &mut query {
    ///         velocity.y -= 9.8 * DELTA;
    ///     }
    /// }
    /// # bevy_ecs::system::assert_is_system(gravity_system);
    /// ```
    ///
    /// # See also
    ///
    /// [`iter`](Self::iter) for read-only query items.
    #[inline]
    pub fn iter_mut(&mut self) -> QueryIter<'_, 's, D, F> {
        self.reborrow().into_iter()
    }

    /// Returns a [`QueryCombinationIter`] over all combinations of `K` read-only query items without repetition.
    ///
    /// This iterator is always guaranteed to return results from each unique pair of matching entities.
    /// Iteration order is not guaranteed.
    ///
    /// # Example
    ///
    /// ```
    /// # use bevy_ecs::prelude::*;
    /// # #[derive(Component)]
    /// # struct ComponentA;
    /// #
    /// fn some_system(query: Query<&ComponentA>) {
    ///     for [a1, a2] in query.iter_combinations() {
    ///         // ...
    ///     }
    /// }
    /// ```
    ///
    /// # See also
    ///
    /// - [`iter_combinations_mut`](Self::iter_combinations_mut) for mutable query item combinations.
    /// - [`iter_combinations_inner`](Self::iter_combinations_inner) for mutable query item combinations with the full `'world` lifetime.
    #[inline]
    pub fn iter_combinations<const K: usize>(
        &self,
    ) -> QueryCombinationIter<'_, 's, D::ReadOnly, F, K> {
        self.as_readonly().iter_combinations_inner()
    }

    /// Returns a [`QueryCombinationIter`] over all combinations of `K` query items without repetition.
    ///
    /// This iterator is always guaranteed to return results from each unique pair of matching entities.
    /// Iteration order is not guaranteed.
    ///
    /// # Example
    ///
    /// ```
    /// # use bevy_ecs::prelude::*;
    /// # #[derive(Component)]
    /// # struct ComponentA;
    /// fn some_system(mut query: Query<&mut ComponentA>) {
    ///     let mut combinations = query.iter_combinations_mut();
    ///     while let Some([mut a1, mut a2]) = combinations.fetch_next() {
    ///         // mutably access components data
    ///     }
    /// }
    /// ```
    ///
    /// # See also
    ///
    /// - [`iter_combinations`](Self::iter_combinations) for read-only query item combinations.
    /// - [`iter_combinations_inner`](Self::iter_combinations_inner) for mutable query item combinations with the full `'world` lifetime.
    #[inline]
    pub fn iter_combinations_mut<const K: usize>(
        &mut self,
    ) -> QueryCombinationIter<'_, 's, D, F, K> {
        self.reborrow().iter_combinations_inner()
    }

    /// Returns a [`QueryCombinationIter`] over all combinations of `K` query items without repetition.
    /// This consumes the [`Query`] to return results with the actual "inner" world lifetime.
    ///
    /// This iterator is always guaranteed to return results from each unique pair of matching entities.
    /// Iteration order is not guaranteed.
    ///
    /// # Example
    ///
    /// ```
    /// # use bevy_ecs::prelude::*;
    /// # #[derive(Component)]
    /// # struct ComponentA;
    /// fn some_system(query: Query<&mut ComponentA>) {
    ///     let mut combinations = query.iter_combinations_inner();
    ///     while let Some([mut a1, mut a2]) = combinations.fetch_next() {
    ///         // mutably access components data
    ///     }
    /// }
    /// ```
    ///
    /// # See also
    ///
    /// - [`iter_combinations`](Self::iter_combinations) for read-only query item combinations.
    /// - [`iter_combinations_mut`](Self::iter_combinations_mut) for mutable query item combinations.
    #[inline]
    pub fn iter_combinations_inner<const K: usize>(self) -> QueryCombinationIter<'w, 's, D, F, K> {
        // SAFETY: `self.world` has permission to access the required components.
        unsafe { QueryCombinationIter::new(self.world, self.state, self.last_run, self.this_run) }
    }

    /// Returns an [`Iterator`] over the read-only query items generated from an [`Entity`] list.
    ///
    /// Items are returned in the order of the list of entities, and may not be unique if the input
    /// doesn't guarantee uniqueness. Entities that don't match the query are skipped.
    ///
    /// # Example
    ///
    /// ```
    /// # use bevy_ecs::prelude::*;
    /// # #[derive(Component)]
    /// # struct Counter {
    /// #     value: i32
    /// # }
    /// #
    /// // A component containing an entity list.
    /// #[derive(Component)]
    /// struct Friends {
    ///     list: Vec<Entity>,
    /// }
    ///
    /// fn system(
    ///     friends_query: Query<&Friends>,
    ///     counter_query: Query<&Counter>,
    /// ) {
    ///     for friends in &friends_query {
    ///         for counter in counter_query.iter_many(&friends.list) {
    ///             println!("Friend's counter: {}", counter.value);
    ///         }
    ///     }
    /// }
    /// # bevy_ecs::system::assert_is_system(system);
    /// ```
    ///
    /// # See also
    ///
    /// - [`iter_many_mut`](Self::iter_many_mut) to get mutable query items.
    /// - [`iter_many_inner`](Self::iter_many_inner) to get mutable query items with the full `'world` lifetime.
    #[inline]
    pub fn iter_many<EntityList: IntoIterator<Item: EntityEquivalent>>(
        &self,
        entities: EntityList,
    ) -> QueryManyIter<'_, 's, D::ReadOnly, F, EntityList::IntoIter> {
        self.as_readonly().iter_many_inner(entities)
    }

    /// Returns an iterator over the query items generated from an [`Entity`] list.
    ///
    /// Items are returned in the order of the list of entities, and may not be unique if the input
    /// doesn't guarantee uniqueness. Entities that don't match the query are skipped.
    ///
    /// # Examples
    ///
    /// ```
    /// # use bevy_ecs::prelude::*;
    /// #[derive(Component)]
    /// struct Counter {
    ///     value: i32
    /// }
    ///
    /// #[derive(Component)]
    /// struct Friends {
    ///     list: Vec<Entity>,
    /// }
    ///
    /// fn system(
    ///     friends_query: Query<&Friends>,
    ///     mut counter_query: Query<&mut Counter>,
    /// ) {
    ///     for friends in &friends_query {
    ///         let mut iter = counter_query.iter_many_mut(&friends.list);
    ///         while let Some(mut counter) = iter.fetch_next() {
    ///             println!("Friend's counter: {}", counter.value);
    ///             counter.value += 1;
    ///         }
    ///     }
    /// }
    /// # bevy_ecs::system::assert_is_system(system);
    /// ```
    /// # See also
    ///
    /// - [`iter_many`](Self::iter_many) to get read-only query items.
    /// - [`iter_many_inner`](Self::iter_many_inner) to get mutable query items with the full `'world` lifetime.
    #[inline]
    pub fn iter_many_mut<EntityList: IntoIterator<Item: EntityEquivalent>>(
        &mut self,
        entities: EntityList,
    ) -> QueryManyIter<'_, 's, D, F, EntityList::IntoIter> {
        self.reborrow().iter_many_inner(entities)
    }

    /// Returns an iterator over the query items generated from an [`Entity`] list.
    /// This consumes the [`Query`] to return results with the actual "inner" world lifetime.
    ///
    /// Items are returned in the order of the list of entities, and may not be unique if the input
    /// doesn't guarantee uniqueness. Entities that don't match the query are skipped.
    ///
    /// # See also
    ///
    /// - [`iter_many`](Self::iter_many) to get read-only query items.
    /// - [`iter_many_mut`](Self::iter_many_mut) to get mutable query items.
    #[inline]
    pub fn iter_many_inner<EntityList: IntoIterator<Item: EntityEquivalent>>(
        self,
        entities: EntityList,
    ) -> QueryManyIter<'w, 's, D, F, EntityList::IntoIter> {
        // SAFETY: `self.world` has permission to access the required components.
        unsafe {
            QueryManyIter::new(
                self.world,
                self.state,
                entities,
                self.last_run,
                self.this_run,
            )
        }
    }

    /// Returns an [`Iterator`] over the unique read-only query items generated from an [`EntitySet`].
    ///
    /// Items are returned in the order of the list of entities. Entities that don't match the query are skipped.
    ///
    /// # Example
    ///
    /// ```
    /// # use bevy_ecs::{prelude::*, entity::{EntitySet, UniqueEntityIter}};
    /// # use core::slice;
    /// # #[derive(Component)]
    /// # struct Counter {
    /// #     value: i32
    /// # }
    /// #
    /// // `Friends` ensures that it only lists unique entities.
    /// #[derive(Component)]
    /// struct Friends {
    ///     unique_list: Vec<Entity>,
    /// }
    ///
    /// impl<'a> IntoIterator for &'a Friends {
    ///
    ///     type Item = &'a Entity;
    ///     type IntoIter = UniqueEntityIter<slice::Iter<'a, Entity>>;
    ///  
    ///     fn into_iter(self) -> Self::IntoIter {
    ///         // SAFETY: `Friends` ensures that it unique_list contains only unique entities.
    ///        unsafe { UniqueEntityIter::from_iterator_unchecked(self.unique_list.iter()) }
    ///     }
    /// }
    ///
    /// fn system(
    ///     friends_query: Query<&Friends>,
    ///     counter_query: Query<&Counter>,
    /// ) {
    ///     for friends in &friends_query {
    ///         for counter in counter_query.iter_many_unique(friends) {
    ///             println!("Friend's counter: {:?}", counter.value);
    ///         }
    ///     }
    /// }
    /// # bevy_ecs::system::assert_is_system(system);
    /// ```
    ///
    /// # See also
    ///
    /// - [`iter_many_unique_mut`](Self::iter_many_unique_mut) to get mutable query items.
    /// - [`iter_many_unique_inner`](Self::iter_many_unique_inner) to get with the actual "inner" world lifetime.
    #[inline]
    pub fn iter_many_unique<EntityList: EntitySet>(
        &self,
        entities: EntityList,
    ) -> QueryManyUniqueIter<'_, 's, D::ReadOnly, F, EntityList::IntoIter> {
        self.as_readonly().iter_many_unique_inner(entities)
    }

    /// Returns an iterator over the unique query items generated from an [`EntitySet`].
    ///
    /// Items are returned in the order of the list of entities. Entities that don't match the query are skipped.
    ///
    /// # Examples
    ///
    /// ```
    /// # use bevy_ecs::{prelude::*, entity::{EntitySet, UniqueEntityIter}};
    /// # use core::slice;
    /// #[derive(Component)]
    /// struct Counter {
    ///     value: i32
    /// }
    ///
    /// // `Friends` ensures that it only lists unique entities.
    /// #[derive(Component)]
    /// struct Friends {
    ///     unique_list: Vec<Entity>,
    /// }
    ///
    /// impl<'a> IntoIterator for &'a Friends {
    ///     type Item = &'a Entity;
    ///     type IntoIter = UniqueEntityIter<slice::Iter<'a, Entity>>;
    ///
    ///     fn into_iter(self) -> Self::IntoIter {
    ///         // SAFETY: `Friends` ensures that it unique_list contains only unique entities.
    ///         unsafe { UniqueEntityIter::from_iterator_unchecked(self.unique_list.iter()) }
    ///     }
    /// }
    ///
    /// fn system(
    ///     friends_query: Query<&Friends>,
    ///     mut counter_query: Query<&mut Counter>,
    /// ) {
    ///     for friends in &friends_query {
    ///         for mut counter in counter_query.iter_many_unique_mut(friends) {
    ///             println!("Friend's counter: {:?}", counter.value);
    ///             counter.value += 1;
    ///         }
    ///     }
    /// }
    /// # bevy_ecs::system::assert_is_system(system);
    /// ```
    /// # See also
    ///
    /// - [`iter_many_unique`](Self::iter_many_unique) to get read-only query items.
    /// - [`iter_many_unique_inner`](Self::iter_many_unique_inner) to get with the actual "inner" world lifetime.
    #[inline]
    pub fn iter_many_unique_mut<EntityList: EntitySet>(
        &mut self,
        entities: EntityList,
    ) -> QueryManyUniqueIter<'_, 's, D, F, EntityList::IntoIter> {
        self.reborrow().iter_many_unique_inner(entities)
    }

    /// Returns an iterator over the unique query items generated from an [`EntitySet`].
    /// This consumes the [`Query`] to return results with the actual "inner" world lifetime.
    ///
    /// Items are returned in the order of the list of entities. Entities that don't match the query are skipped.
    ///
    /// # Examples
    ///
    /// ```
    /// # use bevy_ecs::{prelude::*, entity::{EntitySet, UniqueEntityIter}};
    /// # use core::slice;
    /// #[derive(Component)]
    /// struct Counter {
    ///     value: i32
    /// }
    ///
    /// // `Friends` ensures that it only lists unique entities.
    /// #[derive(Component)]
    /// struct Friends {
    ///     unique_list: Vec<Entity>,
    /// }
    ///
    /// impl<'a> IntoIterator for &'a Friends {
    ///     type Item = &'a Entity;
    ///     type IntoIter = UniqueEntityIter<slice::Iter<'a, Entity>>;
    ///
    ///     fn into_iter(self) -> Self::IntoIter {
    ///         // SAFETY: `Friends` ensures that it unique_list contains only unique entities.
    ///         unsafe { UniqueEntityIter::from_iterator_unchecked(self.unique_list.iter()) }
    ///     }
    /// }
    ///
    /// fn system(
    ///     friends_query: Query<&Friends>,
    ///     mut counter_query: Query<&mut Counter>,
    /// ) {
    ///     let friends = friends_query.single().unwrap();
    ///     for mut counter in counter_query.iter_many_unique_inner(friends) {
    ///         println!("Friend's counter: {:?}", counter.value);
    ///         counter.value += 1;
    ///     }
    /// }
    /// # bevy_ecs::system::assert_is_system(system);
    /// ```
    /// # See also
    ///
    /// - [`iter_many_unique`](Self::iter_many_unique) to get read-only query items.
    /// - [`iter_many_unique_mut`](Self::iter_many_unique_mut) to get mutable query items.
    #[inline]
    pub fn iter_many_unique_inner<EntityList: EntitySet>(
        self,
        entities: EntityList,
    ) -> QueryManyUniqueIter<'w, 's, D, F, EntityList::IntoIter> {
        // SAFETY: `self.world` has permission to access the required components.
        unsafe {
            QueryManyUniqueIter::new(
                self.world,
                self.state,
                entities,
                self.last_run,
                self.this_run,
            )
        }
    }

    /// Returns an [`Iterator`] over the query items.
    ///
    /// This iterator is always guaranteed to return results from each matching entity once and only once.
    /// Iteration order is not guaranteed.
    ///
    /// # Safety
    ///
    /// This function makes it possible to violate Rust's aliasing guarantees.
    /// You must make sure this call does not result in multiple mutable references to the same component.
    ///
    /// # See also
    ///
    /// - [`iter`](Self::iter) and [`iter_mut`](Self::iter_mut) for the safe versions.
    #[inline]
    pub unsafe fn iter_unsafe(&self) -> QueryIter<'_, 's, D, F> {
        // SAFETY: The caller promises that this will not result in multiple mutable references.
        unsafe { self.reborrow_unsafe() }.into_iter()
    }

    /// Iterates over all possible combinations of `K` query items without repetition.
    ///
    /// This iterator is always guaranteed to return results from each unique pair of matching entities.
    /// Iteration order is not guaranteed.
    ///
    /// # Safety
    ///
    /// This allows aliased mutability.
    /// You must make sure this call does not result in multiple mutable references to the same component.
    ///
    /// # See also
    ///
    /// - [`iter_combinations`](Self::iter_combinations) and [`iter_combinations_mut`](Self::iter_combinations_mut) for the safe versions.
    #[inline]
    pub unsafe fn iter_combinations_unsafe<const K: usize>(
        &self,
    ) -> QueryCombinationIter<'_, 's, D, F, K> {
        // SAFETY: The caller promises that this will not result in multiple mutable references.
        unsafe { self.reborrow_unsafe() }.iter_combinations_inner()
    }

    /// Returns an [`Iterator`] over the query items generated from an [`Entity`] list.
    ///
    /// Items are returned in the order of the list of entities, and may not be unique if the input
    /// doesnn't guarantee uniqueness. Entities that don't match the query are skipped.
    ///
    /// # Safety
    ///
    /// This allows aliased mutability and does not check for entity uniqueness.
    /// You must make sure this call does not result in multiple mutable references to the same component.
    /// Particular care must be taken when collecting the data (rather than iterating over it one item at a time) such as via [`Iterator::collect`].
    ///
    /// # See also
    ///
    /// - [`iter_many_mut`](Self::iter_many_mut) to safely access the query items.
    pub unsafe fn iter_many_unsafe<EntityList: IntoIterator<Item: EntityEquivalent>>(
        &self,
        entities: EntityList,
    ) -> QueryManyIter<'_, 's, D, F, EntityList::IntoIter> {
        // SAFETY: The caller promises that this will not result in multiple mutable references.
        unsafe { self.reborrow_unsafe() }.iter_many_inner(entities)
    }

    /// Returns an [`Iterator`] over the unique query items generated from an [`Entity`] list.
    ///
    /// Items are returned in the order of the list of entities. Entities that don't match the query are skipped.
    ///
    /// # Safety
    ///
    /// This allows aliased mutability.
    /// You must make sure this call does not result in multiple mutable references to the same component.
    ///
    /// # See also
    ///
    /// - [`iter_many_unique`](Self::iter_many_unique) to get read-only query items.
    /// - [`iter_many_unique_mut`](Self::iter_many_unique_mut) to get mutable query items.
    /// - [`iter_many_unique_inner`](Self::iter_many_unique_inner) to get with the actual "inner" world lifetime.
    pub unsafe fn iter_many_unique_unsafe<EntityList: EntitySet>(
        &self,
        entities: EntityList,
    ) -> QueryManyUniqueIter<'_, 's, D, F, EntityList::IntoIter> {
        // SAFETY: The caller promises that this will not result in multiple mutable references.
        unsafe { self.reborrow_unsafe() }.iter_many_unique_inner(entities)
    }

    /// Returns a parallel iterator over the query results for the given [`World`].
    ///
    /// This parallel iterator is always guaranteed to return results from each matching entity once and
    /// only once.  Iteration order and thread assignment is not guaranteed.
    ///
    /// If the `multithreaded` feature is disabled, iterating with this operates identically to [`Iterator::for_each`]
    /// on [`QueryIter`].
    ///
    /// This can only be called for read-only queries, see [`par_iter_mut`] for write-queries.
    ///
    /// Note that you must use the `for_each` method to iterate over the
    /// results, see [`par_iter_mut`] for an example.
    ///
    /// [`par_iter_mut`]: Self::par_iter_mut
    /// [`World`]: crate::world::World
    #[inline]
    pub fn par_iter(&self) -> QueryParIter<'_, '_, D::ReadOnly, F> {
        self.as_readonly().par_iter_inner()
    }

    /// Returns a parallel iterator over the query results for the given [`World`].
    ///
    /// This parallel iterator is always guaranteed to return results from each matching entity once and
    /// only once.  Iteration order and thread assignment is not guaranteed.
    ///
    /// If the `multithreaded` feature is disabled, iterating with this operates identically to [`Iterator::for_each`]
    /// on [`QueryIter`].
    ///
    /// This can only be called for mutable queries, see [`par_iter`] for read-only-queries.
    ///
    /// # Example
    ///
    /// Here, the `gravity_system` updates the `Velocity` component of every entity that contains it:
    ///
    /// ```
    /// # use bevy_ecs::prelude::*;
    /// #
    /// # #[derive(Component)]
    /// # struct Velocity { x: f32, y: f32, z: f32 }
    /// fn gravity_system(mut query: Query<&mut Velocity>) {
    ///     const DELTA: f32 = 1.0 / 60.0;
    ///     query.par_iter_mut().for_each(|mut velocity| {
    ///         velocity.y -= 9.8 * DELTA;
    ///     });
    /// }
    /// # bevy_ecs::system::assert_is_system(gravity_system);
    /// ```
    ///
    /// [`par_iter`]: Self::par_iter
    /// [`World`]: crate::world::World
    #[inline]
    pub fn par_iter_mut(&mut self) -> QueryParIter<'_, '_, D, F> {
        self.reborrow().par_iter_inner()
    }

    /// Returns a parallel iterator over the query results for the given [`World`](crate::world::World).
    /// This consumes the [`Query`] to return results with the actual "inner" world lifetime.
    ///
    /// This parallel iterator is always guaranteed to return results from each matching entity once and
    /// only once.  Iteration order and thread assignment is not guaranteed.
    ///
    /// If the `multithreaded` feature is disabled, iterating with this operates identically to [`Iterator::for_each`]
    /// on [`QueryIter`].
    ///
    /// # Example
    ///
    /// Here, the `gravity_system` updates the `Velocity` component of every entity that contains it:
    ///
    /// ```
    /// # use bevy_ecs::prelude::*;
    /// #
    /// # #[derive(Component)]
    /// # struct Velocity { x: f32, y: f32, z: f32 }
    /// fn gravity_system(query: Query<&mut Velocity>) {
    ///     const DELTA: f32 = 1.0 / 60.0;
    ///     query.par_iter_inner().for_each(|mut velocity| {
    ///         velocity.y -= 9.8 * DELTA;
    ///     });
    /// }
    /// # bevy_ecs::system::assert_is_system(gravity_system);
    /// ```
    #[inline]
    pub fn par_iter_inner(self) -> QueryParIter<'w, 's, D, F> {
        QueryParIter {
            world: self.world,
            state: self.state,
            last_run: self.last_run,
            this_run: self.this_run,
            batching_strategy: BatchingStrategy::new(),
        }
    }

    /// Returns a parallel iterator over the read-only query items generated from an [`Entity`] list.
    ///
    /// Entities that don't match the query are skipped. Iteration order and thread assignment is not guaranteed.
    ///
    /// If the `multithreaded` feature is disabled, iterating with this operates identically to [`Iterator::for_each`]
    /// on [`QueryManyIter`].
    ///
    /// This can only be called for read-only queries. To avoid potential aliasing, there is no `par_iter_many_mut` equivalent.
    /// See [`par_iter_many_unique_mut`] for an alternative using [`EntitySet`].
    ///
    /// Note that you must use the `for_each` method to iterate over the
    /// results, see [`par_iter_mut`] for an example.
    ///
    /// [`par_iter_many_unique_mut`]: Self::par_iter_many_unique_mut
    /// [`par_iter_mut`]: Self::par_iter_mut
    #[inline]
    pub fn par_iter_many<EntityList: IntoIterator<Item: EntityEquivalent>>(
        &self,
        entities: EntityList,
    ) -> QueryParManyIter<'_, '_, D::ReadOnly, F, EntityList::Item> {
        QueryParManyIter {
            world: self.world,
            state: self.state.as_readonly(),
            entity_list: entities.into_iter().collect(),
            last_run: self.last_run,
            this_run: self.this_run,
            batching_strategy: BatchingStrategy::new(),
        }
    }

    /// Returns a parallel iterator over the unique read-only query items generated from an [`EntitySet`].
    ///
    /// Entities that don't match the query are skipped. Iteration order and thread assignment is not guaranteed.
    ///
    /// If the `multithreaded` feature is disabled, iterating with this operates identically to [`Iterator::for_each`]
    /// on [`QueryManyUniqueIter`].
    ///
    /// This can only be called for read-only queries, see [`par_iter_many_unique_mut`] for write-queries.
    ///
    /// Note that you must use the `for_each` method to iterate over the
    /// results, see [`par_iter_mut`] for an example.
    ///
    /// [`par_iter_many_unique_mut`]: Self::par_iter_many_unique_mut
    /// [`par_iter_mut`]: Self::par_iter_mut
    #[inline]
    pub fn par_iter_many_unique<EntityList: EntitySet<Item: Sync>>(
        &self,
        entities: EntityList,
    ) -> QueryParManyUniqueIter<'_, '_, D::ReadOnly, F, EntityList::Item> {
        QueryParManyUniqueIter {
            world: self.world,
            state: self.state.as_readonly(),
            entity_list: entities.into_iter().collect(),
            last_run: self.last_run,
            this_run: self.this_run,
            batching_strategy: BatchingStrategy::new(),
        }
    }

    /// Returns a parallel iterator over the unique query items generated from an [`EntitySet`].
    ///
    /// Entities that don't match the query are skipped. Iteration order and thread assignment is not guaranteed.
    ///
    /// If the `multithreaded` feature is disabled, iterating with this operates identically to [`Iterator::for_each`]
    /// on [`QueryManyUniqueIter`].
    ///
    /// This can only be called for mutable queries, see [`par_iter_many_unique`] for read-only-queries.
    ///
    /// Note that you must use the `for_each` method to iterate over the
    /// results, see [`par_iter_mut`] for an example.
    ///
    /// [`par_iter_many_unique`]: Self::par_iter_many_unique
    /// [`par_iter_mut`]: Self::par_iter_mut
    #[inline]
    pub fn par_iter_many_unique_mut<EntityList: EntitySet<Item: Sync>>(
        &mut self,
        entities: EntityList,
    ) -> QueryParManyUniqueIter<'_, '_, D, F, EntityList::Item> {
        QueryParManyUniqueIter {
            world: self.world,
            state: self.state,
            entity_list: entities.into_iter().collect(),
            last_run: self.last_run,
            this_run: self.this_run,
            batching_strategy: BatchingStrategy::new(),
        }
    }

    /// Returns the read-only query item for the given [`Entity`].
    ///
    /// In case of a nonexisting entity or mismatched component, a [`QueryEntityError`] is returned instead.
    ///
    /// This is always guaranteed to run in `O(1)` time.
    ///
    /// # Example
    ///
    /// Here, `get` is used to retrieve the exact query item of the entity specified by the `SelectedCharacter` resource.
    ///
    /// ```
    /// # use bevy_ecs::prelude::*;
    /// #
    /// # #[derive(Resource)]
    /// # struct SelectedCharacter { entity: Entity }
    /// # #[derive(Component)]
    /// # struct Character { name: String }
    /// #
    /// fn print_selected_character_name_system(
    ///        query: Query<&Character>,
    ///        selection: Res<SelectedCharacter>
    /// )
    /// {
    ///     if let Ok(selected_character) = query.get(selection.entity) {
    ///         println!("{}", selected_character.name);
    ///     }
    /// }
    /// # bevy_ecs::system::assert_is_system(print_selected_character_name_system);
    /// ```
    ///
    /// # See also
    ///
    /// - [`get_mut`](Self::get_mut) to get a mutable query item.
    #[inline]
    pub fn get(&self, entity: Entity) -> Result<ROQueryItem<'_, D>, QueryEntityError> {
        self.as_readonly().get_inner(entity)
    }

    /// Returns the read-only query items for the given array of [`Entity`].
    ///
    /// The returned query items are in the same order as the input.
    /// In case of a nonexisting entity or mismatched component, a [`QueryEntityError`] is returned instead.
    /// The elements of the array do not need to be unique, unlike `get_many_mut`.
    ///
    /// # Examples
    ///
    /// ```
    /// use bevy_ecs::prelude::*;
    /// use bevy_ecs::query::QueryEntityError;
    ///
    /// #[derive(Component, PartialEq, Debug)]
    /// struct A(usize);
    ///
    /// let mut world = World::new();
    /// let entity_vec: Vec<Entity> = (0..3).map(|i| world.spawn(A(i)).id()).collect();
    /// let entities: [Entity; 3] = entity_vec.try_into().unwrap();
    ///
    /// world.spawn(A(73));
    ///
    /// let mut query_state = world.query::<&A>();
    /// let query = query_state.query(&world);
    ///
    /// let component_values = query.get_many(entities).unwrap();
    ///
    /// assert_eq!(component_values, [&A(0), &A(1), &A(2)]);
    ///
    /// let wrong_entity = Entity::from_raw(365);
    ///
    /// assert_eq!(
    ///     match query.get_many([wrong_entity]).unwrap_err() {
    ///         QueryEntityError::EntityDoesNotExist(error) => error.entity,
    ///         _ => panic!(),
    ///     },
    ///     wrong_entity
    /// );
    /// ```
    ///
    /// # See also
    ///
    /// - [`get_many_mut`](Self::get_many_mut) to get mutable query items.
    /// - [`get_many_unique`](Self::get_many_unique) to only handle unique inputs.
    /// - [`many`](Self::many) for the panicking version.
    #[inline]
    pub fn get_many<const N: usize>(
        &self,
        entities: [Entity; N],
    ) -> Result<[ROQueryItem<'_, D>; N], QueryEntityError> {
        // Note that we call a separate `*_inner` method from `get_many_mut`
        // because we don't need to check for duplicates.
        self.as_readonly().get_many_inner(entities)
    }

    /// Returns the read-only query items for the given [`UniqueEntityArray`].
    ///
    /// The returned query items are in the same order as the input.
    /// In case of a nonexisting entity or mismatched component, a [`QueryEntityError`] is returned instead.
    ///
    /// # Examples
    ///
    /// ```
    /// use bevy_ecs::{prelude::*, query::QueryEntityError, entity::{EntitySetIterator, UniqueEntityArray, UniqueEntityVec}};
    ///
    /// #[derive(Component, PartialEq, Debug)]
    /// struct A(usize);
    ///
    /// let mut world = World::new();
    /// let entity_set: UniqueEntityVec = world.spawn_batch((0..3).map(A)).collect_set();
    /// let entity_set: UniqueEntityArray<3> = entity_set.try_into().unwrap();
    ///
    /// world.spawn(A(73));
    ///
    /// let mut query_state = world.query::<&A>();
    /// let query = query_state.query(&world);
    ///
    /// let component_values = query.get_many_unique(entity_set).unwrap();
    ///
    /// assert_eq!(component_values, [&A(0), &A(1), &A(2)]);
    ///
    /// let wrong_entity = Entity::from_raw(365);
    ///
    /// assert_eq!(
    ///     match query.get_many_unique(UniqueEntityArray::from([wrong_entity])).unwrap_err() {
    ///         QueryEntityError::EntityDoesNotExist(error) => error.entity,
    ///         _ => panic!(),
    ///     },
    ///     wrong_entity
    /// );
    /// ```
    ///
    /// # See also
    ///
    /// - [`get_many_unique_mut`](Self::get_many_mut) to get mutable query items.
    /// - [`get_many`](Self::get_many) to handle inputs with duplicates.
    #[inline]
    pub fn get_many_unique<const N: usize>(
        &self,
        entities: UniqueEntityArray<N>,
    ) -> Result<[ROQueryItem<'_, D>; N], QueryEntityError> {
        self.as_readonly().get_many_unique_inner(entities)
    }

    /// Returns the read-only query items for the given array of [`Entity`].
    ///
    /// # Panics
    ///
    /// This method panics if there is a query mismatch or a non-existing entity.
    ///
    /// # Examples
    /// ``` no_run
    /// use bevy_ecs::prelude::*;
    ///
    /// #[derive(Component)]
    /// struct Targets([Entity; 3]);
    ///
    /// #[derive(Component)]
    /// struct Position{
    ///     x: i8,
    ///     y: i8
    /// };
    ///
    /// impl Position {
    ///     fn distance(&self, other: &Position) -> i8 {
    ///         // Manhattan distance is way easier to compute!
    ///         (self.x - other.x).abs() + (self.y - other.y).abs()
    ///     }
    /// }
    ///
    /// fn check_all_targets_in_range(targeting_query: Query<(Entity, &Targets, &Position)>, targets_query: Query<&Position>){
    ///     for (targeting_entity, targets, origin) in &targeting_query {
    ///         // We can use "destructuring" to unpack the results nicely
    ///         let [target_1, target_2, target_3] = targets_query.many(targets.0);
    ///
    ///         assert!(target_1.distance(origin) <= 5);
    ///         assert!(target_2.distance(origin) <= 5);
    ///         assert!(target_3.distance(origin) <= 5);
    ///     }
    /// }
    /// ```
    ///
    /// # See also
    ///
    /// - [`get_many`](Self::get_many) for the non-panicking version.
    #[inline]
    #[track_caller]
    #[deprecated(note = "Use `get_many` instead and handle the Result.")]
    pub fn many<const N: usize>(&self, entities: [Entity; N]) -> [ROQueryItem<'_, D>; N] {
        match self.get_many(entities) {
            Ok(items) => items,
            Err(error) => panic!("Cannot get query results: {error}"),
        }
    }

    /// Returns the query item for the given [`Entity`].
    ///
    /// In case of a nonexisting entity or mismatched component, a [`QueryEntityError`] is returned instead.
    ///
    /// This is always guaranteed to run in `O(1)` time.
    ///
    /// # Example
    ///
    /// Here, `get_mut` is used to retrieve the exact query item of the entity specified by the `PoisonedCharacter` resource.
    ///
    /// ```
    /// # use bevy_ecs::prelude::*;
    /// #
    /// # #[derive(Resource)]
    /// # struct PoisonedCharacter { character_id: Entity }
    /// # #[derive(Component)]
    /// # struct Health(u32);
    /// #
    /// fn poison_system(mut query: Query<&mut Health>, poisoned: Res<PoisonedCharacter>) {
    ///     if let Ok(mut health) = query.get_mut(poisoned.character_id) {
    ///         health.0 -= 1;
    ///     }
    /// }
    /// # bevy_ecs::system::assert_is_system(poison_system);
    /// ```
    ///
    /// # See also
    ///
    /// - [`get`](Self::get) to get a read-only query item.
    #[inline]
    pub fn get_mut(&mut self, entity: Entity) -> Result<D::Item<'_>, QueryEntityError> {
        self.reborrow().get_inner(entity)
    }

    /// Returns the query item for the given [`Entity`].
    /// This consumes the [`Query`] to return results with the actual "inner" world lifetime.
    ///
    /// In case of a nonexisting entity or mismatched component, a [`QueryEntityError`] is returned instead.
    ///
    /// This is always guaranteed to run in `O(1)` time.
    ///
    /// # See also
    ///
    /// - [`get_mut`](Self::get_mut) to get the item using a mutable borrow of the [`Query`].
    #[inline]
    pub fn get_inner(self, entity: Entity) -> Result<D::Item<'w>, QueryEntityError> {
        // SAFETY: system runs without conflicts with other systems.
        // same-system queries have runtime borrow checks when they conflict
        unsafe {
            let location = self
                .world
                .entities()
                .get(entity)
                .ok_or(EntityDoesNotExistError::new(entity, self.world.entities()))?;
            if !self
                .state
                .matched_archetypes
                .contains(location.archetype_id.index())
            {
                return Err(QueryEntityError::QueryDoesNotMatch(
                    entity,
                    location.archetype_id,
                ));
            }
            let archetype = self
                .world
                .archetypes()
                .get(location.archetype_id)
                .debug_checked_unwrap();
            let mut fetch = D::init_fetch(
                self.world,
                &self.state.fetch_state,
                self.last_run,
                self.this_run,
            );
            let mut filter = F::init_fetch(
                self.world,
                &self.state.filter_state,
                self.last_run,
                self.this_run,
            );

            let table = self
                .world
                .storages()
                .tables
                .get(location.table_id)
                .debug_checked_unwrap();
            D::set_archetype(&mut fetch, &self.state.fetch_state, archetype, table);
            F::set_archetype(&mut filter, &self.state.filter_state, archetype, table);

            if F::filter_fetch(&mut filter, entity, location.table_row) {
                Ok(D::fetch(&mut fetch, entity, location.table_row))
            } else {
                Err(QueryEntityError::QueryDoesNotMatch(
                    entity,
                    location.archetype_id,
                ))
            }
        }
    }

    /// Returns the query items for the given array of [`Entity`].
    ///
    /// The returned query items are in the same order as the input.
    /// In case of a nonexisting entity, duplicate entities or mismatched component, a [`QueryEntityError`] is returned instead.
    ///
    /// # Examples
    ///
    /// ```
    /// use bevy_ecs::prelude::*;
    /// use bevy_ecs::query::QueryEntityError;
    ///
    /// #[derive(Component, PartialEq, Debug)]
    /// struct A(usize);
    ///
    /// let mut world = World::new();
    ///
    /// let entities: Vec<Entity> = (0..3).map(|i| world.spawn(A(i)).id()).collect();
    /// let entities: [Entity; 3] = entities.try_into().unwrap();
    ///
    /// world.spawn(A(73));
    /// let wrong_entity = Entity::from_raw(57);
    /// let invalid_entity = world.spawn_empty().id();
    ///
    ///
    /// let mut query_state = world.query::<&mut A>();
    /// let mut query = query_state.query_mut(&mut world);
    ///
    /// let mut mutable_component_values = query.get_many_mut(entities).unwrap();
    ///
    /// for mut a in &mut mutable_component_values {
    ///     a.0 += 5;
    /// }
    ///
    /// let component_values = query.get_many(entities).unwrap();
    ///
    /// assert_eq!(component_values, [&A(5), &A(6), &A(7)]);
    ///
    /// assert_eq!(
    ///     match query
    ///         .get_many_mut([wrong_entity])
    ///         .unwrap_err()
    ///     {
    ///         QueryEntityError::EntityDoesNotExist(error) => error.entity,
    ///         _ => panic!(),
    ///     },
    ///     wrong_entity
    /// );
    /// assert_eq!(
    ///     match query
    ///         .get_many_mut([invalid_entity])
    ///         .unwrap_err()
    ///     {
    ///         QueryEntityError::QueryDoesNotMatch(entity, _) => entity,
    ///         _ => panic!(),
    ///     },
    ///     invalid_entity
    /// );
    /// assert_eq!(
    ///     query
    ///         .get_many_mut([entities[0], entities[0]])
    ///         .unwrap_err(),
    ///     QueryEntityError::AliasedMutability(entities[0])
    /// );
    /// ```
    /// # See also
    ///
    /// - [`get_many`](Self::get_many) to get read-only query items without checking for duplicate entities.
    /// - [`many_mut`](Self::many_mut) for the panicking version.
    #[inline]
    pub fn get_many_mut<const N: usize>(
        &mut self,
        entities: [Entity; N],
    ) -> Result<[D::Item<'_>; N], QueryEntityError> {
        self.reborrow().get_many_mut_inner(entities)
    }

    /// Returns the query items for the given [`UniqueEntityArray`].
    ///
    /// The returned query items are in the same order as the input.
    /// In case of a nonexisting entity or mismatched component, a [`QueryEntityError`] is returned instead.
    ///
    /// # Examples
    ///
    /// ```
    /// use bevy_ecs::{prelude::*, query::QueryEntityError, entity::{EntitySetIterator, UniqueEntityArray, UniqueEntityVec}};
    ///
    /// #[derive(Component, PartialEq, Debug)]
    /// struct A(usize);
    ///
    /// let mut world = World::new();
    ///
    /// let entity_set: UniqueEntityVec<_> = world.spawn_batch((0..3).map(A)).collect_set();
    /// let entity_set: UniqueEntityArray<3> = entity_set.try_into().unwrap();
    ///
    /// world.spawn(A(73));
    /// let wrong_entity = Entity::from_raw(57);
    /// let invalid_entity = world.spawn_empty().id();
    ///
    ///
    /// let mut query_state = world.query::<&mut A>();
    /// let mut query = query_state.query_mut(&mut world);
    ///
    /// let mut mutable_component_values = query.get_many_unique_mut(entity_set).unwrap();
    ///
    /// for mut a in &mut mutable_component_values {
    ///     a.0 += 5;
    /// }
    ///
    /// let component_values = query.get_many_unique(entity_set).unwrap();
    ///
    /// assert_eq!(component_values, [&A(5), &A(6), &A(7)]);
    ///
    /// assert_eq!(
    ///     match query
    ///         .get_many_unique_mut(UniqueEntityArray::from([wrong_entity]))
    ///         .unwrap_err()
    ///     {
    ///         QueryEntityError::EntityDoesNotExist(error) => error.entity,
    ///         _ => panic!(),
    ///     },
    ///     wrong_entity
    /// );
    /// assert_eq!(
    ///     match query
    ///         .get_many_unique_mut(UniqueEntityArray::from([invalid_entity]))
    ///         .unwrap_err()
    ///     {
    ///         QueryEntityError::QueryDoesNotMatch(entity, _) => entity,
    ///         _ => panic!(),
    ///     },
    ///     invalid_entity
    /// );
    /// ```
    /// # See also
    ///
    /// - [`get_many_unique`](Self::get_many) to get read-only query items.
    #[inline]
    pub fn get_many_unique_mut<const N: usize>(
        &mut self,
        entities: UniqueEntityArray<N>,
    ) -> Result<[D::Item<'_>; N], QueryEntityError> {
        self.reborrow().get_many_unique_inner(entities)
    }

    /// Returns the query items for the given array of [`Entity`].
    /// This consumes the [`Query`] to return results with the actual "inner" world lifetime.
    ///
    /// The returned query items are in the same order as the input.
    /// In case of a nonexisting entity, duplicate entities or mismatched component, a [`QueryEntityError`] is returned instead.
    ///
    /// # See also
    ///
    /// - [`get_many`](Self::get_many) to get read-only query items without checking for duplicate entities.
    /// - [`get_many_mut`](Self::get_many_mut) to get items using a mutable reference.
    /// - [`get_many_inner`](Self::get_many_mut_inner) to get read-only query items with the actual "inner" world lifetime.
    #[inline]
    pub fn get_many_mut_inner<const N: usize>(
        self,
        entities: [Entity; N],
    ) -> Result<[D::Item<'w>; N], QueryEntityError> {
        // Verify that all entities are unique
        for i in 0..N {
            for j in 0..i {
                if entities[i] == entities[j] {
                    return Err(QueryEntityError::AliasedMutability(entities[i]));
                }
            }
        }
        // SAFETY: All entities are unique, so the results don't alias.
        unsafe { self.get_many_impl(entities) }
    }

    /// Returns the query items for the given array of [`Entity`].
    /// This consumes the [`Query`] to return results with the actual "inner" world lifetime.
    ///
    /// The returned query items are in the same order as the input.
    /// In case of a nonexisting entity or mismatched component, a [`QueryEntityError`] is returned instead.
    ///
    /// # See also
    ///
    /// - [`get_many`](Self::get_many) to get read-only query items without checking for duplicate entities.
    /// - [`get_many_mut`](Self::get_many_mut) to get items using a mutable reference.
    /// - [`get_many_mut_inner`](Self::get_many_mut_inner) to get mutable query items with the actual "inner" world lifetime.
    #[inline]
    pub fn get_many_inner<const N: usize>(
        self,
        entities: [Entity; N],
    ) -> Result<[D::Item<'w>; N], QueryEntityError>
    where
        D: ReadOnlyQueryData,
    {
        // SAFETY: The query results are read-only, so they don't conflict if there are duplicate entities.
        unsafe { self.get_many_impl(entities) }
    }

    /// Returns the query items for the given [`UniqueEntityArray`].
    /// This consumes the [`Query`] to return results with the actual "inner" world lifetime.
    ///
    /// The returned query items are in the same order as the input.
    /// In case of a nonexisting entity, duplicate entities or mismatched component, a [`QueryEntityError`] is returned instead.
    ///
    /// # See also
    ///
    /// - [`get_many_unique`](Self::get_many_unique) to get read-only query items without checking for duplicate entities.
    /// - [`get_many_unique_mut`](Self::get_many_unique_mut) to get items using a mutable reference.
    #[inline]
    pub fn get_many_unique_inner<const N: usize>(
        self,
        entities: UniqueEntityArray<N>,
    ) -> Result<[D::Item<'w>; N], QueryEntityError> {
        // SAFETY: All entities are unique, so the results don't alias.
        unsafe { self.get_many_impl(entities.into_inner()) }
    }

    /// Returns the query items for the given array of [`Entity`].
    /// This consumes the [`Query`] to return results with the actual "inner" world lifetime.
    ///
    /// # Safety
    ///
    /// The caller must ensure that the query data returned for the entities does not conflict,
    /// either because they are all unique or because the data is read-only.
    unsafe fn get_many_impl<const N: usize>(
        self,
        entities: [Entity; N],
    ) -> Result<[D::Item<'w>; N], QueryEntityError> {
        let mut values = [(); N].map(|_| MaybeUninit::uninit());

        for (value, entity) in core::iter::zip(&mut values, entities) {
            // SAFETY: The caller asserts that the results don't alias
            let item = unsafe { self.copy_unsafe() }.get_inner(entity)?;
            *value = MaybeUninit::new(item);
        }

        // SAFETY: Each value has been fully initialized.
        Ok(values.map(|x| unsafe { x.assume_init() }))
    }

    /// Returns the query items for the given array of [`Entity`].
    ///
    /// # Panics
    ///
    /// This method panics if there is a query mismatch, a non-existing entity, or the same `Entity` is included more than once in the array.
    ///
    /// # Examples
    ///
    /// ``` no_run
    /// use bevy_ecs::prelude::*;
    ///
    /// #[derive(Component)]
    /// struct Spring{
    ///     connected_entities: [Entity; 2],
    ///     strength: f32,
    /// }
    ///
    /// #[derive(Component)]
    /// struct Position {
    ///     x: f32,
    ///     y: f32,
    /// }
    ///
    /// #[derive(Component)]
    /// struct Force {
    ///     x: f32,
    ///     y: f32,
    /// }
    ///
    /// fn spring_forces(spring_query: Query<&Spring>, mut mass_query: Query<(&Position, &mut Force)>){
    ///     for spring in &spring_query {
    ///          // We can use "destructuring" to unpack our query items nicely
    ///          let [(position_1, mut force_1), (position_2, mut force_2)] = mass_query.many_mut(spring.connected_entities);
    ///
    ///          force_1.x += spring.strength * (position_1.x - position_2.x);
    ///          force_1.y += spring.strength * (position_1.y - position_2.y);
    ///
    ///          // Silence borrow-checker: I have split your mutable borrow!
    ///          force_2.x += spring.strength * (position_2.x - position_1.x);
    ///          force_2.y += spring.strength * (position_2.y - position_1.y);
    ///     }
    /// }
    /// ```
    ///
    /// # See also
    ///
    /// - [`get_many_mut`](Self::get_many_mut) for the non panicking version.
    /// - [`many`](Self::many) to get read-only query items.
    #[inline]
    #[track_caller]
    #[deprecated(note = "Use `get_many_mut` instead and handle the Result.")]
    pub fn many_mut<const N: usize>(&mut self, entities: [Entity; N]) -> [D::Item<'_>; N] {
        match self.get_many_mut(entities) {
            Ok(items) => items,
            Err(error) => panic!("Cannot get query result: {error}"),
        }
    }

    /// Returns the query item for the given [`Entity`].
    ///
    /// In case of a nonexisting entity or mismatched component, a [`QueryEntityError`] is returned instead.
    ///
    /// This is always guaranteed to run in `O(1)` time.
    ///
    /// # Safety
    ///
    /// This function makes it possible to violate Rust's aliasing guarantees.
    /// You must make sure this call does not result in multiple mutable references to the same component.
    ///
    /// # See also
    ///
    /// - [`get_mut`](Self::get_mut) for the safe version.
    #[inline]
    pub unsafe fn get_unchecked(&self, entity: Entity) -> Result<D::Item<'_>, QueryEntityError> {
        // SAFETY: The caller promises that this will not result in multiple mutable references.
        unsafe { self.reborrow_unsafe() }.get_inner(entity)
    }

    /// Returns a single read-only query item when there is exactly one entity matching the query.
    ///
    /// If the number of query items is not exactly one, a [`QuerySingleError`] is returned instead.
    ///
    /// # Example
    ///
    /// ```
    /// # use bevy_ecs::prelude::*;
    /// # use bevy_ecs::query::QuerySingleError;
    /// # #[derive(Component)]
    /// # struct PlayerScore(i32);
    /// fn player_scoring_system(query: Query<&PlayerScore>) {
    ///     match query.single() {
    ///         Ok(PlayerScore(score)) => {
    ///             println!("Score: {}", score);
    ///         }
    ///         Err(QuerySingleError::NoEntities(_)) => {
    ///             println!("Error: There is no player!");
    ///         }
    ///         Err(QuerySingleError::MultipleEntities(_)) => {
    ///             println!("Error: There is more than one player!");
    ///         }
    ///     }
    /// }
    /// # bevy_ecs::system::assert_is_system(player_scoring_system);
    /// ```
    ///
    /// # See also
    ///
    /// - [`single_mut`](Self::single_mut) to get the mutable query item.
    #[inline]
    pub fn single(&self) -> Result<ROQueryItem<'_, D>, QuerySingleError> {
        self.as_readonly().single_inner()
    }

    /// A deprecated alias for [`single`](Self::single).
    #[deprecated(note = "Please use `single` instead")]
    pub fn get_single(&self) -> Result<ROQueryItem<'_, D>, QuerySingleError> {
        self.single()
    }

    /// Returns a single query item when there is exactly one entity matching the query.
    ///
    /// If the number of query items is not exactly one, a [`QuerySingleError`] is returned instead.
    ///
    /// # Example
    ///
    /// ```
    /// # use bevy_ecs::prelude::*;
    /// #
    /// # #[derive(Component)]
    /// # struct Player;
    /// # #[derive(Component)]
    /// # struct Health(u32);
    /// #
    /// fn regenerate_player_health_system(mut query: Query<&mut Health, With<Player>>) {
    ///     let mut health = query.single_mut().expect("Error: Could not find a single player.");
    ///     health.0 += 1;
    /// }
    /// # bevy_ecs::system::assert_is_system(regenerate_player_health_system);
    /// ```
    ///
    /// # See also
    ///
    /// - [`single`](Self::single) to get the read-only query item.
    #[inline]
    pub fn single_mut(&mut self) -> Result<D::Item<'_>, QuerySingleError> {
        self.reborrow().single_inner()
    }

    /// A deprecated alias for [`single_mut`](Self::single_mut).
    #[deprecated(note = "Please use `single_mut` instead")]
    pub fn get_single_mut(&mut self) -> Result<D::Item<'_>, QuerySingleError> {
        self.single_mut()
    }

    /// Returns a single query item when there is exactly one entity matching the query.
    /// This consumes the [`Query`] to return results with the actual "inner" world lifetime.
    ///
    /// If the number of query items is not exactly one, a [`QuerySingleError`] is returned instead.
    ///
    /// # Example
    ///
    /// ```
    /// # use bevy_ecs::prelude::*;
    /// #
    /// # #[derive(Component)]
    /// # struct Player;
    /// # #[derive(Component)]
    /// # struct Health(u32);
    /// #
    /// fn regenerate_player_health_system(query: Query<&mut Health, With<Player>>) {
    ///     let mut health = query.single_inner().expect("Error: Could not find a single player.");
    ///     health.0 += 1;
    /// }
    /// # bevy_ecs::system::assert_is_system(regenerate_player_health_system);
    /// ```
    ///
    /// # See also
    ///
    /// - [`single`](Self::single) to get the read-only query item.
    /// - [`single_mut`](Self::single_mut) to get the mutable query item.
    /// - [`single_inner`](Self::single_inner) for the panicking version.
    #[inline]
    pub fn single_inner(self) -> Result<D::Item<'w>, QuerySingleError> {
        let mut query = self.into_iter();
        let first = query.next();
        let extra = query.next().is_some();

        match (first, extra) {
            (Some(r), false) => Ok(r),
            (None, _) => Err(QuerySingleError::NoEntities(core::any::type_name::<Self>())),
            (Some(_), _) => Err(QuerySingleError::MultipleEntities(core::any::type_name::<
                Self,
            >())),
        }
    }

    /// Returns `true` if there are no query items.
    ///
    /// This is equivalent to `self.iter().next().is_none()`, and thus the worst case runtime will be `O(n)`
    /// where `n` is the number of *potential* matches. This can be notably expensive for queries that rely
    /// on non-archetypal filters such as [`Added`] or [`Changed`] which must individually check each query
    /// result for a match.
    ///
    /// # Example
    ///
    /// Here, the score is increased only if an entity with a `Player` component is present in the world:
    ///
    /// ```
    /// # use bevy_ecs::prelude::*;
    /// #
    /// # #[derive(Component)]
    /// # struct Player;
    /// # #[derive(Resource)]
    /// # struct Score(u32);
    /// fn update_score_system(query: Query<(), With<Player>>, mut score: ResMut<Score>) {
    ///     if !query.is_empty() {
    ///         score.0 += 1;
    ///     }
    /// }
    /// # bevy_ecs::system::assert_is_system(update_score_system);
    /// ```
    ///
    /// [`Added`]: crate::query::Added
    /// [`Changed`]: crate::query::Changed
    #[inline]
    pub fn is_empty(&self) -> bool {
        self.as_nop().iter().next().is_none()
    }

    /// Returns `true` if the given [`Entity`] matches the query.
    ///
    /// This is always guaranteed to run in `O(1)` time.
    ///
    /// # Example
    ///
    /// ```
    /// # use bevy_ecs::prelude::*;
    /// #
    /// # #[derive(Component)]
    /// # struct InRange;
    /// #
    /// # #[derive(Resource)]
    /// # struct Target {
    /// #     entity: Entity,
    /// # }
    /// #
    /// fn targeting_system(in_range_query: Query<&InRange>, target: Res<Target>) {
    ///     if in_range_query.contains(target.entity) {
    ///         println!("Bam!")
    ///     }
    /// }
    /// # bevy_ecs::system::assert_is_system(targeting_system);
    /// ```
    #[inline]
    pub fn contains(&self, entity: Entity) -> bool {
        self.as_nop().get(entity).is_ok()
    }

    /// Returns a [`QueryLens`] that can be used to get a query with a more general fetch.
    ///
    /// For example, this can transform a `Query<(&A, &mut B)>` to a `Query<&B>`.
    /// This can be useful for passing the query to another function. Note that since
    /// filter terms are dropped, non-archetypal filters like [`Added`](crate::query::Added) and
    /// [`Changed`](crate::query::Changed) will not be respected. To maintain or change filter
    /// terms see [`Self::transmute_lens_filtered`]
    ///
    /// ## Panics
    ///
    /// This will panic if `NewD` is not a subset of the original fetch `D`
    ///
    /// ## Example
    ///
    /// ```rust
    /// # use bevy_ecs::prelude::*;
    /// # use bevy_ecs::system::QueryLens;
    /// #
    /// # #[derive(Component)]
    /// # struct A(usize);
    /// #
    /// # #[derive(Component)]
    /// # struct B(usize);
    /// #
    /// # let mut world = World::new();
    /// #
    /// # world.spawn((A(10), B(5)));
    /// #
    /// fn reusable_function(lens: &mut QueryLens<&A>) {
    ///     assert_eq!(lens.query().single().unwrap().0, 10);
    /// }
    ///
    /// // We can use the function in a system that takes the exact query.
    /// fn system_1(mut query: Query<&A>) {
    ///     reusable_function(&mut query.as_query_lens());
    /// }
    ///
    /// // We can also use it with a query that does not match exactly
    /// // by transmuting it.
    /// fn system_2(mut query: Query<(&mut A, &B)>) {
    ///     let mut lens = query.transmute_lens::<&A>();
    ///     reusable_function(&mut lens);
    /// }
    ///
    /// # let mut schedule = Schedule::default();
    /// # schedule.add_systems((system_1, system_2));
    /// # schedule.run(&mut world);
    /// ```
    ///
    /// ## Allowed Transmutes
    ///
    /// Besides removing parameters from the query,
    /// you can also make limited changes to the types of parameters.
    /// The new query must have a subset of the *read*, *write*, and *required* access of the original query.
    ///
    /// * `&mut T` and [`Mut<T>`](crate::change_detection::Mut) have read, write, and required access to `T`
    /// * `&T` and [`Ref<T>`](crate::change_detection::Ref) have read and required access to `T`
    /// * [`Option<D>`] and [`AnyOf<(D, ...)>`](crate::query::AnyOf) have the read and write access of the subqueries, but no required access
    /// * Tuples of query data and `#[derive(QueryData)]` structs have the union of the access of their subqueries
    /// * [`EntityMut`](crate::world::EntityMut) has read and write access to all components, but no required access
    /// * [`EntityRef`](crate::world::EntityRef) has read access to all components, but no required access
    /// * [`Entity`], [`EntityLocation`], [`&Archetype`], [`Has<T>`], and [`PhantomData<T>`] have no access at all,
    ///   so can be added to any query
    /// * [`FilteredEntityRef`](crate::world::FilteredEntityRef) and [`FilteredEntityMut`](crate::world::FilteredEntityMut)
    ///   have access determined by the [`QueryBuilder`](crate::query::QueryBuilder) used to construct them.
    ///   Any query can be transmuted to them, and they will receive the access of the source query,
    ///   but only if they are the top-level query and not nested
    /// * [`Added<T>`](crate::query::Added) and [`Changed<T>`](crate::query::Changed) filters have read and required access to `T`
    /// * [`With<T>`](crate::query::With) and [`Without<T>`](crate::query::Without) filters have no access at all,
    ///   so can be added to any query
    /// * Tuples of query filters and `#[derive(QueryFilter)]` structs have the union of the access of their subqueries
    /// * [`Or<(F, ...)>`](crate::query::Or) filters have the read access of the subqueries, but no required access
    ///
    /// ### Examples of valid transmutes
    ///
    /// ```rust
    /// # use bevy_ecs::{
    /// #     prelude::*,
    /// #     archetype::Archetype,
    /// #     entity::EntityLocation,
    /// #     query::{QueryData, QueryFilter},
    /// #     world::{FilteredEntityMut, FilteredEntityRef},
    /// # };
    /// # use std::marker::PhantomData;
    /// #
    /// # fn assert_valid_transmute<OldD: QueryData, NewD: QueryData>() {
    /// #     assert_valid_transmute_filtered::<OldD, (), NewD, ()>();
    /// # }
    /// #
    /// # fn assert_valid_transmute_filtered<OldD: QueryData, OldF: QueryFilter, NewD: QueryData, NewF: QueryFilter>() {
    /// #     let mut world = World::new();
    /// #     // Make sure all components in the new query are initialized
    /// #     let state = world.query_filtered::<NewD, NewF>();
    /// #     let state = world.query_filtered::<OldD, OldF>();
    /// #     state.transmute_filtered::<NewD, NewF>(&world);
    /// # }
    /// #
    /// # #[derive(Component)]
    /// # struct T;
    /// #
    /// # #[derive(Component)]
    /// # struct U;
    /// #
    /// # #[derive(Component)]
    /// # struct V;
    /// #
    /// // `&mut T` and `Mut<T>` access the same data and can be transmuted to each other,
    /// // `&T` and `Ref<T>` access the same data and can be transmuted to each other,
    /// // and mutable versions can be transmuted to read-only versions
    /// assert_valid_transmute::<&mut T, &T>();
    /// assert_valid_transmute::<&mut T, Mut<T>>();
    /// assert_valid_transmute::<Mut<T>, &mut T>();
    /// assert_valid_transmute::<&T, Ref<T>>();
    /// assert_valid_transmute::<Ref<T>, &T>();
    ///
    /// // The structure can be rearranged, or subqueries dropped
    /// assert_valid_transmute::<(&T, &U), &T>();
    /// assert_valid_transmute::<((&T, &U), &V), (&T, (&U, &V))>();
    /// assert_valid_transmute::<Option<(&T, &U)>, (Option<&T>, Option<&U>)>();
    ///
    /// // Queries with no access can be freely added
    /// assert_valid_transmute::<
    ///     &T,
    ///     (&T, Entity, EntityLocation, &Archetype, Has<U>, PhantomData<T>),
    /// >();
    ///
    /// // Required access can be transmuted to optional,
    /// // and optional access can be transmuted to other optional access
    /// assert_valid_transmute::<&T, Option<&T>>();
    /// assert_valid_transmute::<AnyOf<(&mut T, &mut U)>, Option<&T>>();
    /// // Note that removing subqueries from `AnyOf` will result
    /// // in an `AnyOf` where all subqueries can yield `None`!
    /// assert_valid_transmute::<AnyOf<(&T, &U, &V)>, AnyOf<(&T, &U)>>();
    /// assert_valid_transmute::<EntityMut, Option<&mut T>>();
    ///
    /// // Anything can be transmuted to `FilteredEntityRef` or `FilteredEntityMut`
    /// // This will create a `FilteredEntityMut` that only has read access to `T`
    /// assert_valid_transmute::<&T, FilteredEntityMut>();
    /// // This transmute will succeed, but the `FilteredEntityMut` will have no access!
    /// // It must be the top-level query to be given access, but here it is nested in a tuple.
    /// assert_valid_transmute::<&T, (Entity, FilteredEntityMut)>();
    ///
    /// // `Added<T>` and `Changed<T>` filters have the same access as `&T` data
    /// // Remember that they are only evaluated on the transmuted query, not the original query!
    /// assert_valid_transmute_filtered::<Entity, Changed<T>, &T, ()>();
    /// assert_valid_transmute_filtered::<&mut T, (), &T, Added<T>>();
    /// // Nested inside of an `Or` filter, they have the same access as `Option<&T>`.
    /// assert_valid_transmute_filtered::<Option<&T>, (), Entity, Or<(Changed<T>, With<U>)>>();
    /// ```
    ///
    /// [`EntityLocation`]: crate::entity::EntityLocation
    /// [`&Archetype`]: crate::archetype::Archetype
    /// [`Has<T>`]: crate::query::Has
    #[track_caller]
    pub fn transmute_lens<NewD: QueryData>(&mut self) -> QueryLens<'_, NewD> {
        self.transmute_lens_filtered::<NewD, ()>()
    }

    /// Returns a [`QueryLens`] that can be used to get a query with a more general fetch.
    /// This consumes the [`Query`] to return results with the actual "inner" world lifetime.
    ///
    /// For example, this can transform a `Query<(&A, &mut B)>` to a `Query<&B>`.
    /// This can be useful for passing the query to another function. Note that since
    /// filter terms are dropped, non-archetypal filters like [`Added`](crate::query::Added) and
    /// [`Changed`](crate::query::Changed) will not be respected. To maintain or change filter
    /// terms see [`Self::transmute_lens_filtered`]
    ///
    /// ## Panics
    ///
    /// This will panic if `NewD` is not a subset of the original fetch `Q`
    ///
    /// ## Example
    ///
    /// ```rust
    /// # use bevy_ecs::prelude::*;
    /// # use bevy_ecs::system::QueryLens;
    /// #
    /// # #[derive(Component)]
    /// # struct A(usize);
    /// #
    /// # #[derive(Component)]
    /// # struct B(usize);
    /// #
    /// # let mut world = World::new();
    /// #
    /// # world.spawn((A(10), B(5)));
    /// #
    /// fn reusable_function(mut lens: QueryLens<&A>) {
    ///     assert_eq!(lens.query().single().unwrap().0, 10);
    /// }
    ///
    /// // We can use the function in a system that takes the exact query.
    /// fn system_1(query: Query<&A>) {
    ///     reusable_function(query.into_query_lens());
    /// }
    ///
    /// // We can also use it with a query that does not match exactly
    /// // by transmuting it.
    /// fn system_2(query: Query<(&mut A, &B)>) {
    ///     let mut lens = query.transmute_lens_inner::<&A>();
    ///     reusable_function(lens);
    /// }
    ///
    /// # let mut schedule = Schedule::default();
    /// # schedule.add_systems((system_1, system_2));
    /// # schedule.run(&mut world);
    /// ```
    ///
    /// ## Allowed Transmutes
    ///
    /// Besides removing parameters from the query, you can also
    /// make limited changes to the types of parameters.
    ///
    /// * Can always add/remove [`Entity`]
    /// * Can always add/remove [`EntityLocation`]
    /// * Can always add/remove [`&Archetype`]
    /// * `Ref<T>` <-> `&T`
    /// * `&mut T` -> `&T`
    /// * `&mut T` -> `Ref<T>`
    /// * [`EntityMut`](crate::world::EntityMut) -> [`EntityRef`](crate::world::EntityRef)
    ///  
    /// [`EntityLocation`]: crate::entity::EntityLocation
    /// [`&Archetype`]: crate::archetype::Archetype
    ///
    /// # See also
    ///
    /// - [`transmute_lens`](Self::transmute_lens) to convert to a lens using a mutable borrow of the [`Query`].
    #[track_caller]
    pub fn transmute_lens_inner<NewD: QueryData>(self) -> QueryLens<'w, NewD> {
        self.transmute_lens_filtered_inner::<NewD, ()>()
    }

    /// Equivalent to [`Self::transmute_lens`] but also includes a [`QueryFilter`] type.
    ///
    /// Note that the lens will iterate the same tables and archetypes as the original query. This means that
    /// additional archetypal query terms like [`With`](crate::query::With) and [`Without`](crate::query::Without)
    /// will not necessarily be respected and non-archetypal terms like [`Added`](crate::query::Added) and
    /// [`Changed`](crate::query::Changed) will only be respected if they are in the type signature.
    #[track_caller]
    pub fn transmute_lens_filtered<NewD: QueryData, NewF: QueryFilter>(
        &mut self,
    ) -> QueryLens<'_, NewD, NewF> {
        self.reborrow().transmute_lens_filtered_inner()
    }

    /// Equivalent to [`Self::transmute_lens_inner`] but also includes a [`QueryFilter`] type.
    /// This consumes the [`Query`] to return results with the actual "inner" world lifetime.
    ///
    /// Note that the lens will iterate the same tables and archetypes as the original query. This means that
    /// additional archetypal query terms like [`With`](crate::query::With) and [`Without`](crate::query::Without)
    /// will not necessarily be respected and non-archetypal terms like [`Added`](crate::query::Added) and
    /// [`Changed`](crate::query::Changed) will only be respected if they are in the type signature.
    ///
    /// # See also
    ///
    /// - [`transmute_lens_filtered`](Self::transmute_lens_filtered) to convert to a lens using a mutable borrow of the [`Query`].
    #[track_caller]
    pub fn transmute_lens_filtered_inner<NewD: QueryData, NewF: QueryFilter>(
        self,
    ) -> QueryLens<'w, NewD, NewF> {
        let state = self.state.transmute_filtered::<NewD, NewF>(self.world);
        QueryLens {
            world: self.world,
            state,
            last_run: self.last_run,
            this_run: self.this_run,
        }
    }

    /// Gets a [`QueryLens`] with the same accesses as the existing query
    pub fn as_query_lens(&mut self) -> QueryLens<'_, D> {
        self.transmute_lens()
    }

    /// Gets a [`QueryLens`] with the same accesses as the existing query
    ///
    /// # See also
    ///
    /// - [`as_query_lens`](Self::as_query_lens) to convert to a lens using a mutable borrow of the [`Query`].
    pub fn into_query_lens(self) -> QueryLens<'w, D> {
        self.transmute_lens_inner()
    }

    /// Returns a [`QueryLens`] that can be used to get a query with the combined fetch.
    ///
    /// For example, this can take a `Query<&A>` and a `Query<&B>` and return a `Query<(&A, &B)>`.
    /// The returned query will only return items with both `A` and `B`. Note that since filters
    /// are dropped, non-archetypal filters like `Added` and `Changed` will not be respected.
    /// To maintain or change filter terms see `Self::join_filtered`.
    ///
    /// ## Example
    ///
    /// ```rust
    /// # use bevy_ecs::prelude::*;
    /// # use bevy_ecs::system::QueryLens;
    /// #
    /// # #[derive(Component)]
    /// # struct Transform;
    /// #
    /// # #[derive(Component)]
    /// # struct Player;
    /// #
    /// # #[derive(Component)]
    /// # struct Enemy;
    /// #
    /// # let mut world = World::default();
    /// # world.spawn((Transform, Player));
    /// # world.spawn((Transform, Enemy));
    ///
    /// fn system(
    ///     mut transforms: Query<&Transform>,
    ///     mut players: Query<&Player>,
    ///     mut enemies: Query<&Enemy>
    /// ) {
    ///     let mut players_transforms: QueryLens<(&Transform, &Player)> = transforms.join(&mut players);
    ///     for (transform, player) in &players_transforms.query() {
    ///         // do something with a and b
    ///     }
    ///
    ///     let mut enemies_transforms: QueryLens<(&Transform, &Enemy)> = transforms.join(&mut enemies);
    ///     for (transform, enemy) in &enemies_transforms.query() {
    ///         // do something with a and b
    ///     }
    /// }
    ///
    /// # let mut schedule = Schedule::default();
    /// # schedule.add_systems(system);
    /// # schedule.run(&mut world);
    /// ```
    /// ## Panics
    ///
    /// This will panic if `NewD` is not a subset of the union of the original fetch `Q` and `OtherD`.
    ///
    /// ## Allowed Transmutes
    ///
    /// Like `transmute_lens` the query terms can be changed with some restrictions.
    /// See [`Self::transmute_lens`] for more details.
    pub fn join<'a, OtherD: QueryData, NewD: QueryData>(
        &'a mut self,
        other: &'a mut Query<OtherD>,
    ) -> QueryLens<'a, NewD> {
        self.join_filtered(other)
    }

    /// Returns a [`QueryLens`] that can be used to get a query with the combined fetch.
    /// This consumes the [`Query`] to return results with the actual "inner" world lifetime.
    ///
    /// For example, this can take a `Query<&A>` and a `Query<&B>` and return a `Query<(&A, &B)>`.
    /// The returned query will only return items with both `A` and `B`. Note that since filters
    /// are dropped, non-archetypal filters like `Added` and `Changed` will not be respected.
    /// To maintain or change filter terms see `Self::join_filtered`.
    ///
    /// ## Panics
    ///
    /// This will panic if `NewD` is not a subset of the union of the original fetch `Q` and `OtherD`.
    ///
    /// ## Allowed Transmutes
    ///
    /// Like `transmute_lens` the query terms can be changed with some restrictions.
    /// See [`Self::transmute_lens`] for more details.
    ///
    /// # See also
    ///
    /// - [`join`](Self::join) to join using a mutable borrow of the [`Query`].
    pub fn join_inner<OtherD: QueryData, NewD: QueryData>(
        self,
        other: Query<'w, '_, OtherD>,
    ) -> QueryLens<'w, NewD> {
        self.join_filtered_inner(other)
    }

    /// Equivalent to [`Self::join`] but also includes a [`QueryFilter`] type.
    ///
    /// Note that the lens with iterate a subset of the original queries' tables
    /// and archetypes. This means that additional archetypal query terms like
    /// `With` and `Without` will not necessarily be respected and non-archetypal
    /// terms like `Added` and `Changed` will only be respected if they are in
    /// the type signature.
    pub fn join_filtered<
        'a,
        OtherD: QueryData,
        OtherF: QueryFilter,
        NewD: QueryData,
        NewF: QueryFilter,
    >(
        &'a mut self,
        other: &'a mut Query<OtherD, OtherF>,
    ) -> QueryLens<'a, NewD, NewF> {
        self.reborrow().join_filtered_inner(other.reborrow())
    }

    /// Equivalent to [`Self::join_inner`] but also includes a [`QueryFilter`] type.
    /// This consumes the [`Query`] to return results with the actual "inner" world lifetime.
    ///
    /// Note that the lens with iterate a subset of the original queries' tables
    /// and archetypes. This means that additional archetypal query terms like
    /// `With` and `Without` will not necessarily be respected and non-archetypal
    /// terms like `Added` and `Changed` will only be respected if they are in
    /// the type signature.
    ///
    /// # See also
    ///
    /// - [`join_filtered`](Self::join_filtered) to join using a mutable borrow of the [`Query`].
    pub fn join_filtered_inner<
        OtherD: QueryData,
        OtherF: QueryFilter,
        NewD: QueryData,
        NewF: QueryFilter,
    >(
        self,
        other: Query<'w, '_, OtherD, OtherF>,
    ) -> QueryLens<'w, NewD, NewF> {
        let state = self
            .state
            .join_filtered::<OtherD, OtherF, NewD, NewF>(self.world, other.state);
        QueryLens {
            world: self.world,
            state,
            last_run: self.last_run,
            this_run: self.this_run,
        }
    }
}

impl<'w, 's, D: QueryData, F: QueryFilter> IntoIterator for Query<'w, 's, D, F> {
    type Item = D::Item<'w>;
    type IntoIter = QueryIter<'w, 's, D, F>;

    fn into_iter(self) -> Self::IntoIter {
        // SAFETY:
        // - `self.world` has permission to access the required components.
        // - We consume the query, so mutable queries cannot alias.
        //   Read-only queries are `Copy`, but may alias themselves.
        unsafe { QueryIter::new(self.world, self.state, self.last_run, self.this_run) }
    }
}

impl<'w, 's, D: QueryData, F: QueryFilter> IntoIterator for &'w Query<'_, 's, D, F> {
    type Item = ROQueryItem<'w, D>;
    type IntoIter = QueryIter<'w, 's, D::ReadOnly, F>;

    fn into_iter(self) -> Self::IntoIter {
        self.iter()
    }
}

impl<'w, 's, D: QueryData, F: QueryFilter> IntoIterator for &'w mut Query<'_, 's, D, F> {
    type Item = D::Item<'w>;
    type IntoIter = QueryIter<'w, 's, D, F>;

    fn into_iter(self) -> Self::IntoIter {
        self.iter_mut()
    }
}

impl<'w, 's, D: ReadOnlyQueryData, F: QueryFilter> Query<'w, 's, D, F> {
    /// Returns an [`Iterator`] over the query items, with the actual "inner" world lifetime.
    ///
    /// This can only return immutable data (mutable data will be cast to an immutable form).
    /// See [`Self::iter_mut`] for queries that contain at least one mutable component.
    ///
    /// # Example
    ///
    /// Here, the `report_names_system` iterates over the `Player` component of every entity
    /// that contains it:
    ///
    /// ```
    /// # use bevy_ecs::prelude::*;
    /// #
    /// # #[derive(Component)]
    /// # struct Player { name: String }
    /// #
    /// fn report_names_system(query: Query<&Player>) {
    ///     for player in &query {
    ///         println!("Say hello to {}!", player.name);
    ///     }
    /// }
    /// # bevy_ecs::system::assert_is_system(report_names_system);
    /// ```
    #[inline]
    pub fn iter_inner(&self) -> QueryIter<'w, 's, D::ReadOnly, F> {
        (*self).into_iter()
    }
}

/// Type returned from [`Query::transmute_lens`] containing the new [`QueryState`].
///
/// Call [`query`](QueryLens::query) or [`into`](Into::into) to construct the resulting [`Query`]
pub struct QueryLens<'w, Q: QueryData, F: QueryFilter = ()> {
    world: UnsafeWorldCell<'w>,
    state: QueryState<Q, F>,
    last_run: Tick,
    this_run: Tick,
}

impl<'w, Q: QueryData, F: QueryFilter> QueryLens<'w, Q, F> {
    /// Create a [`Query`] from the underlying [`QueryState`].
    pub fn query(&mut self) -> Query<'_, '_, Q, F> {
        Query {
            world: self.world,
            state: &self.state,
            last_run: self.last_run,
            this_run: self.this_run,
        }
    }
}

impl<'w, Q: ReadOnlyQueryData, F: QueryFilter> QueryLens<'w, Q, F> {
    /// Create a [`Query`] from the underlying [`QueryState`].
    /// This returns results with the actual "inner" world lifetime,
    /// so it may only be used with read-only queries to prevent mutable aliasing.
    pub fn query_inner(&self) -> Query<'w, '_, Q, F> {
        Query {
            world: self.world,
            state: &self.state,
            last_run: self.last_run,
            this_run: self.this_run,
        }
    }
}

impl<'w, 's, Q: QueryData, F: QueryFilter> From<&'s mut QueryLens<'w, Q, F>>
    for Query<'s, 's, Q, F>
{
    fn from(value: &'s mut QueryLens<'w, Q, F>) -> Query<'s, 's, Q, F> {
        value.query()
    }
}

impl<'w, 'q, Q: QueryData, F: QueryFilter> From<&'q mut Query<'w, '_, Q, F>>
    for QueryLens<'q, Q, F>
{
    fn from(value: &'q mut Query<'w, '_, Q, F>) -> QueryLens<'q, Q, F> {
        value.transmute_lens_filtered()
    }
}

/// [System parameter] that provides access to single entity's components, much like [`Query::single`]/[`Query::single_mut`].
///
/// This [`SystemParam`](crate::system::SystemParam) fails validation if zero or more than one matching entity exists.
/// This will cause the system to be skipped, according to the rules laid out in [`SystemParamValidationError`](crate::system::SystemParamValidationError).
///
/// Use [`Option<Single<D, F>>`] instead if zero or one matching entities can exist.
///
/// See [`Query`] for more details.
///
/// [System parameter]: crate::system::SystemParam
pub struct Single<'w, D: QueryData, F: QueryFilter = ()> {
    pub(crate) item: D::Item<'w>,
    pub(crate) _filter: PhantomData<F>,
}

impl<'w, D: QueryData, F: QueryFilter> Deref for Single<'w, D, F> {
    type Target = D::Item<'w>;

    fn deref(&self) -> &Self::Target {
        &self.item
    }
}

impl<'w, D: QueryData, F: QueryFilter> DerefMut for Single<'w, D, F> {
    fn deref_mut(&mut self) -> &mut Self::Target {
        &mut self.item
    }
}

impl<'w, D: QueryData, F: QueryFilter> Single<'w, D, F> {
    /// Returns the inner item with ownership.
    pub fn into_inner(self) -> D::Item<'w> {
        self.item
    }
}

/// [System parameter] that works very much like [`Query`] except it always contains at least one matching entity.
///
/// This [`SystemParam`](crate::system::SystemParam) fails validation if no matching entities exist.
/// This will cause the system to be skipped, according to the rules laid out in [`SystemParamValidationError`](crate::system::SystemParamValidationError).
///
/// Much like [`Query::is_empty`] the worst case runtime will be `O(n)` where `n` is the number of *potential* matches.
/// This can be notably expensive for queries that rely on non-archetypal filters such as [`Added`](crate::query::Added) or [`Changed`](crate::query::Changed)
/// which must individually check each query result for a match.
///
/// See [`Query`] for more details.
///
/// [System parameter]: crate::system::SystemParam
pub struct Populated<'w, 's, D: QueryData, F: QueryFilter = ()>(pub(crate) Query<'w, 's, D, F>);

impl<'w, 's, D: QueryData, F: QueryFilter> Deref for Populated<'w, 's, D, F> {
    type Target = Query<'w, 's, D, F>;

    fn deref(&self) -> &Self::Target {
        &self.0
    }
}

impl<D: QueryData, F: QueryFilter> DerefMut for Populated<'_, '_, D, F> {
    fn deref_mut(&mut self) -> &mut Self::Target {
        &mut self.0
    }
}

impl<'w, 's, D: QueryData, F: QueryFilter> Populated<'w, 's, D, F> {
    /// Returns the inner item with ownership.
    pub fn into_inner(self) -> Query<'w, 's, D, F> {
        self.0
    }
}

#[cfg(test)]
mod tests {
    use crate::{prelude::*, query::QueryEntityError};
    use alloc::vec::Vec;

    #[test]
    fn get_many_uniqueness() {
        let mut world = World::new();

        let entities: Vec<Entity> = (0..10).map(|_| world.spawn_empty().id()).collect();

        let mut query_state = world.query::<Entity>();

        // It's best to test get_many_mut_inner directly, as it is shared
        // We don't care about aliased mutability for the read-only equivalent

        // SAFETY: Query does not access world data.
        assert!(query_state
            .query_mut(&mut world)
            .get_many_mut_inner::<10>(entities.clone().try_into().unwrap())
            .is_ok());

        assert_eq!(
            query_state
                .query_mut(&mut world)
                .get_many_mut_inner([entities[0], entities[0]])
                .unwrap_err(),
            QueryEntityError::AliasedMutability(entities[0])
        );

        assert_eq!(
            query_state
                .query_mut(&mut world)
                .get_many_mut_inner([entities[0], entities[1], entities[0]])
                .unwrap_err(),
            QueryEntityError::AliasedMutability(entities[0])
        );

        assert_eq!(
            query_state
                .query_mut(&mut world)
                .get_many_mut_inner([entities[9], entities[9]])
                .unwrap_err(),
            QueryEntityError::AliasedMutability(entities[9])
        );
    }
}<|MERGE_RESOLUTION|>--- conflicted
+++ resolved
@@ -1,14 +1,10 @@
 use crate::{
     batching::BatchingStrategy,
     component::Tick,
-<<<<<<< HEAD
     entity::{
-        unique_array::UniqueEntityArray, Entity, EntityDoesNotExistError, EntityEquivalent,
-        EntitySet,
+        Entity, EntityDoesNotExistError, EntityEquivalent,
+        EntitySet, UniqueEntityArray
     },
-=======
-    entity::{Entity, EntityBorrow, EntityDoesNotExistError, EntitySet, UniqueEntityArray},
->>>>>>> f57c7a43
     query::{
         DebugCheckedUnwrap, NopWorldQuery, QueryCombinationIter, QueryData, QueryEntityError,
         QueryFilter, QueryIter, QueryManyIter, QueryManyUniqueIter, QueryParIter, QueryParManyIter,
