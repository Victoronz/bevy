--- conflicted
+++ resolved
@@ -65,11 +65,7 @@
             render_resource_context.configure_surface(window);
         }
 
-<<<<<<< HEAD
-        let swap_chain_texture = render_resource_context.next_swap_chain_texture(window);
-=======
         let swap_chain_texture = render_resource_context.next_surface_frame(window);
->>>>>>> 65e834ce
         output.set(
             WINDOW_TEXTURE,
             RenderResourceId::Texture(swap_chain_texture),
